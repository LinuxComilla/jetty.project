
{
   "url": "ws://127.0.0.1:9001",
<<<<<<< HEAD
   "outdir": "./target/clients",
   "cases": ["1.1.1"],
=======
   "outdir": "./target/reports/clients",
   "cases": ["*"],
>>>>>>> 749dc917
   "exclude-cases": [],
   "exclude-agent-cases": {}
}<|MERGE_RESOLUTION|>--- conflicted
+++ resolved
@@ -1,13 +1,8 @@
 
 {
    "url": "ws://127.0.0.1:9001",
-<<<<<<< HEAD
-   "outdir": "./target/clients",
+   "outdir": "./target/reports/clients",
    "cases": ["1.1.1"],
-=======
-   "outdir": "./target/reports/clients",
-   "cases": ["*"],
->>>>>>> 749dc917
    "exclude-cases": [],
    "exclude-agent-cases": {}
 }