<<<<<<< HEAD
// ========================================================================
// Copyright (c) 2004-2009 Mort Bay Consulting Pty. Ltd.
// ------------------------------------------------------------------------
// All rights reserved. This program and the accompanying materials
// are made available under the terms of the Eclipse Public License v1.0
// and Apache License v2.0 which accompanies this distribution.
// The Eclipse Public License is available at
// http://www.eclipse.org/legal/epl-v10.html
// The Apache License v2.0 is available at
// http://www.opensource.org/licenses/apache2.0.php
// You may elect to redistribute this code under either of these licenses.
// ========================================================================
=======
//
//  ========================================================================
//  Copyright (c) 1995-2012 Mort Bay Consulting Pty. Ltd.
//  ------------------------------------------------------------------------
//  All rights reserved. This program and the accompanying materials
//  are made available under the terms of the Eclipse Public License v1.0
//  and Apache License v2.0 which accompanies this distribution.
//
//      The Eclipse Public License is available at
//      http://www.eclipse.org/legal/epl-v10.html
//
//      The Apache License v2.0 is available at
//      http://www.opensource.org/licenses/apache2.0.php
//
//  You may elect to redistribute this code under either of these licenses.
//  ========================================================================
//
>>>>>>> 6531cbb6

package org.eclipse.jetty.server;

import java.io.IOException;
import java.net.InetSocketAddress;
import java.net.SocketException;
import java.util.ArrayList;
import java.util.Arrays;
import java.util.Date;
import java.util.Enumeration;
import java.util.List;
import java.util.concurrent.CopyOnWriteArrayList;
import java.util.concurrent.ExecutionException;
import java.util.concurrent.Future;
import java.util.concurrent.TimeUnit;
import java.util.concurrent.TimeoutException;

import javax.servlet.ServletException;
import javax.servlet.http.HttpServletRequest;
import javax.servlet.http.HttpServletResponse;

import org.eclipse.jetty.http.HttpGenerator;
import org.eclipse.jetty.http.HttpHeader;
import org.eclipse.jetty.http.HttpMethod;
import org.eclipse.jetty.http.HttpStatus;
import org.eclipse.jetty.http.HttpURI;
import org.eclipse.jetty.server.handler.HandlerWrapper;
import org.eclipse.jetty.util.Attributes;
import org.eclipse.jetty.util.AttributesMap;
<<<<<<< HEAD
import org.eclipse.jetty.util.Jetty;
import org.eclipse.jetty.util.LazyList;
=======
>>>>>>> 6531cbb6
import org.eclipse.jetty.util.MultiException;
import org.eclipse.jetty.util.TypeUtil;
import org.eclipse.jetty.util.URIUtil;
import org.eclipse.jetty.util.annotation.ManagedAttribute;
import org.eclipse.jetty.util.annotation.ManagedObject;
import org.eclipse.jetty.util.component.Container;
import org.eclipse.jetty.util.component.Destroyable;
import org.eclipse.jetty.util.component.Dumpable;
import org.eclipse.jetty.util.component.Graceful;
import org.eclipse.jetty.util.component.LifeCycle;
import org.eclipse.jetty.util.log.Log;
import org.eclipse.jetty.util.log.Logger;
import org.eclipse.jetty.util.thread.QueuedThreadPool;
import org.eclipse.jetty.util.thread.ShutdownThread;
import org.eclipse.jetty.util.thread.ThreadPool;

/* ------------------------------------------------------------ */
/** Jetty HTTP Servlet Server.
 * This class is the main class for the Jetty HTTP Servlet server.
 * It aggregates Connectors (HTTP request receivers) and request Handlers.
 * The server is itself a handler and a ThreadPool.  Connectors use the ThreadPool methods
 * to run jobs that will eventually call the handle method.
 */
@ManagedObject(value="Jetty HTTP Servlet server")
public class Server extends HandlerWrapper implements Attributes
{
    private static final Logger LOG = Log.getLogger(Server.class);

<<<<<<< HEAD
=======
    private static final String __version;
    static
    {
        if (Server.class.getPackage()!=null &&
            "Eclipse.org - Jetty".equals(Server.class.getPackage().getImplementationVendor()) &&
             Server.class.getPackage().getImplementationVersion()!=null)
            __version=Server.class.getPackage().getImplementationVersion();
        else
            __version=System.getProperty("jetty.version","9.x.y.z-SNAPSHOT");
    }

>>>>>>> 6531cbb6
    private final Container _container=new Container();
    private final AttributesMap _attributes = new AttributesMap();
    private final ThreadPool _threadPool;
    private final List<Connector> _connectors = new CopyOnWriteArrayList<>();
    private SessionIdManager _sessionIdManager;
    private boolean _sendServerVersion = true; //send Server: header
    private boolean _sendDateHeader = false; //send Date: header
    private boolean _stopAtShutdown;
    private boolean _dumpAfterStart=false;
    private boolean _dumpBeforeStop=false;


    /* ------------------------------------------------------------ */
    public Server()
    {
        this((ThreadPool)null);
    }

    /* ------------------------------------------------------------ */
    /** Convenience constructor
     * Creates server and a {@link SelectChannelConnector} at the passed port.
     */
    public Server(int port)
    {
        this((ThreadPool)null);
        SelectChannelConnector connector=new SelectChannelConnector(this);
        connector.setPort(port);
        setConnectors(new Connector[]{connector});
    }

    /* ------------------------------------------------------------ */
    /** Convenience constructor
     * Creates server and a {@link SelectChannelConnector} at the passed address.
     */
    public Server(InetSocketAddress addr)
    {
        this((ThreadPool)null);
        SelectChannelConnector connector=new SelectChannelConnector(this);
        connector.setHost(addr.getHostName());
        connector.setPort(addr.getPort());
        setConnectors(new Connector[]{connector});
    }


    /* ------------------------------------------------------------ */
    public Server(ThreadPool pool)
    {
        _threadPool=pool!=null?pool:new QueuedThreadPool();
        addBean(_threadPool);
        setServer(this);
    }


    /* ------------------------------------------------------------ */
    @ManagedAttribute("version of this server")
    public static String getVersion()
    {
        return Jetty.VERSION;
    }

    /* ------------------------------------------------------------ */
    /**
     * @return Returns the container.
     */
    public Container getContainer()
    {
        return _container;
    }

    /* ------------------------------------------------------------ */
    public boolean getStopAtShutdown()
    {
        return _stopAtShutdown;
    }

    /* ------------------------------------------------------------ */
    public void setStopAtShutdown(boolean stop)
    {
        //if we now want to stop
        if (stop)
        {
            //and we weren't stopping before
            if (!_stopAtShutdown)
            {
                //only register to stop if we're already started (otherwise we'll do it in doStart())
                if (isStarted())
                    ShutdownThread.register(this);
            }
        }
        else
            ShutdownThread.deregister(this);

        _stopAtShutdown=stop;
    }

    /* ------------------------------------------------------------ */
    /**
     * @return Returns the connectors.
     */
    @ManagedAttribute("connectors for this server")
    public Connector[] getConnectors()
    {
        List<Connector> connectors = new ArrayList<>(_connectors);
        return connectors.toArray(new Connector[connectors.size()]);
    }

    /* ------------------------------------------------------------ */
    public void addConnector(Connector connector)
    {
        if (_connectors.add(connector))
            _container.update(this, null, connector, "connector");
    }

    /* ------------------------------------------------------------ */
    /**
     * Convenience method which calls {@link #getConnectors()} and {@link #setConnectors(Connector[])} to
     * remove a connector.
     * @param connector The connector to remove.
     */
    public void removeConnector(Connector connector)
    {
        if (_connectors.remove(connector))
            _container.update(this, connector, null, "connector");
    }

    /* ------------------------------------------------------------ */
    /** Set the connectors for this server.
     * Each connector has this server set as it's ThreadPool and its Handler.
     * @param connectors The connectors to set.
     */
    public void setConnectors(Connector[] connectors)
    {
        if (connectors != null)
        {
            for (Connector connector : connectors)
            {
                if (connector.getServer() != this)
                    throw new IllegalArgumentException("Connector " + connector +
                            " cannot be shared among server " + connector.getServer() + " and server " + this);
            }
        }

        Connector[] oldConnectors = getConnectors();
        _container.update(this, oldConnectors, connectors, "connector");
        _connectors.removeAll(Arrays.asList(oldConnectors));
        if (connectors != null)
            _connectors.addAll(Arrays.asList(connectors));
    }

    /* ------------------------------------------------------------ */
    /**
     * @return Returns the threadPool.
     */
    @ManagedAttribute("the server thread pool")
    public ThreadPool getThreadPool()
    {
        return _threadPool;
    }

    /**
     * @return true if {@link #dumpStdErr()} is called after starting
     */
    @ManagedAttribute("dump state to stderr after start")
    public boolean isDumpAfterStart()
    {
        return _dumpAfterStart;
    }

    /**
     * @param dumpAfterStart true if {@link #dumpStdErr()} is called after starting
     */
    public void setDumpAfterStart(boolean dumpAfterStart)
    {
        _dumpAfterStart = dumpAfterStart;
    }

    /**
     * @return true if {@link #dumpStdErr()} is called before stopping
     */
    @ManagedAttribute("dump state to stderr before stop")
    public boolean isDumpBeforeStop()
    {
        return _dumpBeforeStop;
    }

    /**
     * @param dumpBeforeStop true if {@link #dumpStdErr()} is called before stopping
     */
    public void setDumpBeforeStop(boolean dumpBeforeStop)
    {
        _dumpBeforeStop = dumpBeforeStop;
    }



    /* ------------------------------------------------------------ */
    @Override
    protected void doStart() throws Exception
    {
        if (getStopAtShutdown())
            ShutdownThread.register(this);

        LOG.info("jetty-"+getVersion());
        HttpGenerator.setServerVersion(getVersion());
        MultiException mex=new MultiException();

        try
        {
            super.doStart();
        }
        catch(Throwable e)
        {
            mex.add(e);
        }

        if (mex.size()==0)
        {
            for (Connector _connector : _connectors)
            {
                try
                {
                    _connector.start();
                }
                catch (Throwable e)
                {
                    mex.add(e);
                }
            }
        }

        if (isDumpAfterStart())
            dumpStdErr();

        mex.ifExceptionThrow();
    }

    /* ------------------------------------------------------------ */
    @Override
    protected void doStop() throws Exception
    {
        if (isDumpBeforeStop())
            dumpStdErr();

        MultiException mex=new MultiException();

        // list if graceful futures
        List<Future<Void>> futures = new ArrayList<>();
        
        // First close the network connectors to stop accepting new connections
        for (Connector connector : _connectors)
            futures.add(connector.shutdown((Void)null));

        // Then tell the contexts that we are shutting down
        Handler[] contexts = getChildHandlersByClass(Graceful.class);
        for (Handler context : contexts)
            futures.add(((Graceful)context).shutdown((Void)null));

        // Shall we gracefully wait for zero connections?
        long stopTimeout = getStopTimeout();
        if (stopTimeout>0) 
        {
            long stop_by=System.currentTimeMillis()+stopTimeout;
            LOG.info("Graceful shutdown {} by ",this,new Date(stop_by));

            // Wait for shutdowns
            for (Future<Void> future: futures)
            {
                try
                {
                    if (!future.isDone())
                        future.get(Math.max(1L,stop_by-System.currentTimeMillis()),TimeUnit.MILLISECONDS);
                }
                catch (ExecutionException e)
                {
                    mex.add(e.getCause());
                }
                catch (Exception e)
                {
                    mex.add(e.getCause());
                }
            }
        }

        // Cancel any shutdowns not done
        for (Future<Void> future: futures)
            if (!future.isDone())
                future.cancel(true);
            
        // Now stop the connectors (this will close existing connections)
        for (Connector connector : _connectors)
        {
            try
            {
                connector.stop();
            }
            catch (Throwable e)
            {
                mex.add(e);
            }
        }

        // And finally stop everything else
        try
        {
            super.doStop();
        }
        catch (Throwable e)
        {
            mex.add(e);
        }

        if (getStopAtShutdown())
            ShutdownThread.deregister(this);
        
        mex.ifExceptionThrow();

    }

    /* ------------------------------------------------------------ */
    /* Handle a request from a connection.
     * Called to handle a request on the connection when either the header has been received,
     * or after the entire request has been received (for short requests of known length), or
     * on the dispatch of an async request.
     */
    public void handle(HttpChannel connection) throws IOException, ServletException
    {
        final String target=connection.getRequest().getPathInfo();
        final Request request=connection.getRequest();
        final Response response=connection.getResponse();

        if (LOG.isDebugEnabled())
            LOG.debug("REQUEST "+target+" on "+connection);
        
        if ("*".equals(target))
        {
            handleOptions(request,response);
            if (!request.isHandled())
                handle(target, request, request, response);
        }
        else
            handle(target, request, request, response);
        
        if (LOG.isDebugEnabled())
            LOG.debug("RESPONSE "+target+"  "+connection.getResponse().getStatus()+" handled="+request.isHandled());
    }

    /* ------------------------------------------------------------ */
    /* Handle Options request to server
     */
    protected void handleOptions(Request request,Response response) throws IOException
    {
        if (!HttpMethod.OPTIONS.is(request.getMethod()))
            response.sendError(HttpStatus.BAD_REQUEST_400);
        request.setHandled(true);
        response.setStatus(200);
        response.getHttpFields().put(HttpHeader.ALLOW,"GET,POST,HEAD,OPTIONS");
        response.setContentLength(0);
        response.complete();
    }
    
    /* ------------------------------------------------------------ */
    /* Handle a request from a connection.
     * Called to handle a request on the connection when either the header has been received,
     * or after the entire request has been received (for short requests of known length), or
     * on the dispatch of an async request.
     */
    public void handleAsync(HttpChannel connection) throws IOException, ServletException
    {
        final HttpChannelState async = connection.getRequest().getAsyncContinuation();
        final HttpChannelState.AsyncEventState state = async.getAsyncEventState();

        final Request baseRequest=connection.getRequest();
        final String path=state.getPath();

        if (path!=null)
        {
            // this is a dispatch with a path
            final String contextPath=state.getServletContext().getContextPath();
            HttpURI uri = new HttpURI(URIUtil.addPaths(contextPath,path));
            baseRequest.setUri(uri);
            baseRequest.setRequestURI(null);
            baseRequest.setPathInfo(baseRequest.getRequestURI());
            if (uri.getQuery()!=null)
                baseRequest.mergeQueryString(uri.getQuery());
        }

        final String target=baseRequest.getPathInfo();
        final HttpServletRequest request=(HttpServletRequest)async.getRequest();
        final HttpServletResponse response=(HttpServletResponse)async.getResponse();

        if (LOG.isDebugEnabled())
        {
            LOG.debug("REQUEST "+target+" on "+connection);
            handle(target, baseRequest, request, response);
            LOG.debug("RESPONSE "+target+"  "+connection.getResponse().getStatus());
        }
        else
            handle(target, baseRequest, request, response);

    }


    /* ------------------------------------------------------------ */
    public void join() throws InterruptedException
    {
        getThreadPool().join();
    }

    /* ------------------------------------------------------------ */
    /* ------------------------------------------------------------ */
    /**
     * @return Returns the sessionIdManager.
     */
    public SessionIdManager getSessionIdManager()
    {
        return _sessionIdManager;
    }

    /* ------------------------------------------------------------ */
    /* ------------------------------------------------------------ */
    /**
     * @param sessionIdManager The sessionIdManager to set.
     */
    public void setSessionIdManager(SessionIdManager sessionIdManager)
    {
        if (_sessionIdManager!=null)
            removeBean(_sessionIdManager);
        _container.update(this, _sessionIdManager, sessionIdManager, "sessionIdManager",false);
        _sessionIdManager = sessionIdManager;
        if (_sessionIdManager!=null)
            addBean(_sessionIdManager);
    }

    /* ------------------------------------------------------------ */
    public void setSendServerVersion (boolean sendServerVersion)
    {
        _sendServerVersion = sendServerVersion;
    }

    /* ------------------------------------------------------------ */
    @ManagedAttribute("if true, include the server version in HTTP headers")
    public boolean getSendServerVersion()
    {
        return _sendServerVersion;
    }

    /* ------------------------------------------------------------ */
    public void setSendDateHeader(boolean sendDateHeader)
    {
        _sendDateHeader = sendDateHeader;
    }

    /* ------------------------------------------------------------ */
    @ManagedAttribute("if true, include the date in HTTP headers")
    public boolean getSendDateHeader()
    {
        return _sendDateHeader;
    }

    /* ------------------------------------------------------------ */
    /**
     * Add an associated bean.
     * The bean will be added to the servers {@link Container}
     * and if it is a {@link LifeCycle} instance, it will be
     * started/stopped along with the Server. Any beans that are also
     * {@link Destroyable}, will be destroyed with the server.
     * @param o the bean object to add
     */
    @Override
    public boolean addBean(Object o)
    {
        if (super.addBean(o))
        {
            _container.addBean(o);
            return true;
        }
        return false;
    }

    /* ------------------------------------------------------------ */
    /**
     * Remove an associated bean.
     */
    @Override
    public boolean removeBean (Object o)
    {
        if (super.removeBean(o))
        {
            _container.removeBean(o);
            return true;
        }
        return false;
    }

    /* ------------------------------------------------------------ */
    /*
     * @see org.eclipse.util.AttributesMap#clearAttributes()
     */
    @Override
    public void clearAttributes()
    {
        Enumeration names = _attributes.getAttributeNames();
        while (names.hasMoreElements())
            removeBean(_attributes.getAttribute((String)names.nextElement()));
        _attributes.clearAttributes();
    }

    /* ------------------------------------------------------------ */
    /*
     * @see org.eclipse.util.AttributesMap#getAttribute(java.lang.String)
     */
    @Override
    public Object getAttribute(String name)
    {
        return _attributes.getAttribute(name);
    }

    /* ------------------------------------------------------------ */
    /*
     * @see org.eclipse.util.AttributesMap#getAttributeNames()
     */
    @Override
    public Enumeration<String> getAttributeNames()
    {
        return AttributesMap.getAttributeNamesCopy(_attributes);
    }

    /* ------------------------------------------------------------ */
    /*
     * @see org.eclipse.util.AttributesMap#removeAttribute(java.lang.String)
     */
    @Override
    public void removeAttribute(String name)
    {
        Object bean=_attributes.getAttribute(name);
        if (bean!=null)
            removeBean(bean);
        _attributes.removeAttribute(name);
    }

    /* ------------------------------------------------------------ */
    /*
     * @see org.eclipse.util.AttributesMap#setAttribute(java.lang.String, java.lang.Object)
     */
    @Override
    public void setAttribute(String name, Object attribute)
    {
        addBean(attribute);
        _attributes.setAttribute(name, attribute);
    }

    /* ------------------------------------------------------------ */
    /**
     * Set graceful shutdown timeout.  If set, the internal <code>doStop()</code> method will not immediately stop the
     * server. Instead, all {@link Connector}s will be closed so that new connections will not be accepted
     * and all handlers that implement {@link Graceful} will be put into the shutdown mode so that no new requests
     * will be accepted, but existing requests can complete.  The server will then wait the configured timeout
     * before stopping.
     * @param timeoutMS the milliseconds to wait for existing request to complete before stopping the server.
     *
     */
    public void setGracefulShutdown(int timeoutMS)
    {
        // TODO
    }

    /* ------------------------------------------------------------ */
    @Override
    public String toString()
    {
        return this.getClass().getName()+"@"+Integer.toHexString(hashCode());
    }

    /* ------------------------------------------------------------ */
    @Override
    public void dump(Appendable out,String indent) throws IOException
    {
        dumpThis(out);
        dump(out,indent,TypeUtil.asList(getHandlers()),getBeans(),_connectors);
    }

    /* ------------------------------------------------------------ */
    public static void main(String...args) throws Exception
    {
        System.err.println(getVersion());
    }
}<|MERGE_RESOLUTION|>--- conflicted
+++ resolved
@@ -1,17 +1,3 @@
-<<<<<<< HEAD
-// ========================================================================
-// Copyright (c) 2004-2009 Mort Bay Consulting Pty. Ltd.
-// ------------------------------------------------------------------------
-// All rights reserved. This program and the accompanying materials
-// are made available under the terms of the Eclipse Public License v1.0
-// and Apache License v2.0 which accompanies this distribution.
-// The Eclipse Public License is available at
-// http://www.eclipse.org/legal/epl-v10.html
-// The Apache License v2.0 is available at
-// http://www.opensource.org/licenses/apache2.0.php
-// You may elect to redistribute this code under either of these licenses.
-// ========================================================================
-=======
 //
 //  ========================================================================
 //  Copyright (c) 1995-2012 Mort Bay Consulting Pty. Ltd.
@@ -29,13 +15,11 @@
 //  You may elect to redistribute this code under either of these licenses.
 //  ========================================================================
 //
->>>>>>> 6531cbb6
 
 package org.eclipse.jetty.server;
 
 import java.io.IOException;
 import java.net.InetSocketAddress;
-import java.net.SocketException;
 import java.util.ArrayList;
 import java.util.Arrays;
 import java.util.Date;
@@ -45,8 +29,6 @@
 import java.util.concurrent.ExecutionException;
 import java.util.concurrent.Future;
 import java.util.concurrent.TimeUnit;
-import java.util.concurrent.TimeoutException;
-
 import javax.servlet.ServletException;
 import javax.servlet.http.HttpServletRequest;
 import javax.servlet.http.HttpServletResponse;
@@ -59,11 +41,6 @@
 import org.eclipse.jetty.server.handler.HandlerWrapper;
 import org.eclipse.jetty.util.Attributes;
 import org.eclipse.jetty.util.AttributesMap;
-<<<<<<< HEAD
-import org.eclipse.jetty.util.Jetty;
-import org.eclipse.jetty.util.LazyList;
-=======
->>>>>>> 6531cbb6
 import org.eclipse.jetty.util.MultiException;
 import org.eclipse.jetty.util.TypeUtil;
 import org.eclipse.jetty.util.URIUtil;
@@ -71,7 +48,6 @@
 import org.eclipse.jetty.util.annotation.ManagedObject;
 import org.eclipse.jetty.util.component.Container;
 import org.eclipse.jetty.util.component.Destroyable;
-import org.eclipse.jetty.util.component.Dumpable;
 import org.eclipse.jetty.util.component.Graceful;
 import org.eclipse.jetty.util.component.LifeCycle;
 import org.eclipse.jetty.util.log.Log;
@@ -92,8 +68,6 @@
 {
     private static final Logger LOG = Log.getLogger(Server.class);
 
-<<<<<<< HEAD
-=======
     private static final String __version;
     static
     {
@@ -105,7 +79,6 @@
             __version=System.getProperty("jetty.version","9.x.y.z-SNAPSHOT");
     }
 
->>>>>>> 6531cbb6
     private final Container _container=new Container();
     private final AttributesMap _attributes = new AttributesMap();
     private final ThreadPool _threadPool;
@@ -163,7 +136,7 @@
     @ManagedAttribute("version of this server")
     public static String getVersion()
     {
-        return Jetty.VERSION;
+        return __version;
     }
 
     /* ------------------------------------------------------------ */
@@ -308,8 +281,8 @@
         if (getStopAtShutdown())
             ShutdownThread.register(this);
 
-        LOG.info("jetty-"+getVersion());
-        HttpGenerator.setServerVersion(getVersion());
+        LOG.info("jetty-"+__version);
+        HttpGenerator.setServerVersion(__version);
         MultiException mex=new MultiException();
 
         try
@@ -353,7 +326,7 @@
 
         // list if graceful futures
         List<Future<Void>> futures = new ArrayList<>();
-        
+
         // First close the network connectors to stop accepting new connections
         for (Connector connector : _connectors)
             futures.add(connector.shutdown((Void)null));
@@ -365,7 +338,7 @@
 
         // Shall we gracefully wait for zero connections?
         long stopTimeout = getStopTimeout();
-        if (stopTimeout>0) 
+        if (stopTimeout>0)
         {
             long stop_by=System.currentTimeMillis()+stopTimeout;
             LOG.info("Graceful shutdown {} by ",this,new Date(stop_by));
@@ -393,7 +366,7 @@
         for (Future<Void> future: futures)
             if (!future.isDone())
                 future.cancel(true);
-            
+
         // Now stop the connectors (this will close existing connections)
         for (Connector connector : _connectors)
         {
@@ -419,7 +392,7 @@
 
         if (getStopAtShutdown())
             ShutdownThread.deregister(this);
-        
+
         mex.ifExceptionThrow();
 
     }
@@ -438,7 +411,7 @@
 
         if (LOG.isDebugEnabled())
             LOG.debug("REQUEST "+target+" on "+connection);
-        
+
         if ("*".equals(target))
         {
             handleOptions(request,response);
@@ -447,7 +420,7 @@
         }
         else
             handle(target, request, request, response);
-        
+
         if (LOG.isDebugEnabled())
             LOG.debug("RESPONSE "+target+"  "+connection.getResponse().getStatus()+" handled="+request.isHandled());
     }
@@ -465,7 +438,7 @@
         response.setContentLength(0);
         response.complete();
     }
-    
+
     /* ------------------------------------------------------------ */
     /* Handle a request from a connection.
      * Called to handle a request on the connection when either the header has been received,
