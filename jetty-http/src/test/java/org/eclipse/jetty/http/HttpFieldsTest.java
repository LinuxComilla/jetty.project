//
//  ========================================================================
//  Copyright (c) 1995-2013 Mort Bay Consulting Pty. Ltd.
//  ------------------------------------------------------------------------
//  All rights reserved. This program and the accompanying materials
//  are made available under the terms of the Eclipse Public License v1.0
//  and Apache License v2.0 which accompanies this distribution.
//
//      The Eclipse Public License is available at
//      http://www.eclipse.org/legal/epl-v10.html
//
//      The Apache License v2.0 is available at
//      http://www.opensource.org/licenses/apache2.0.php
//
//  You may elect to redistribute this code under either of these licenses.
//  ========================================================================
//

package org.eclipse.jetty.http;

import static org.hamcrest.Matchers.containsString;
import static org.junit.Assert.assertEquals;
import static org.junit.Assert.assertFalse;
import static org.junit.Assert.assertNull;
import static org.junit.Assert.assertThat;
import static org.junit.Assert.assertTrue;

import java.nio.ByteBuffer;
import java.util.Enumeration;
import java.util.HashSet;
import java.util.Locale;
import java.util.Set;

import org.eclipse.jetty.util.BufferUtil;
import org.hamcrest.Matchers;
import org.junit.Assert;
import org.junit.Test;

/**
 *
 */
public class HttpFieldsTest
{
    @Test
    public void testPut() throws Exception
    {
        HttpFields header = new HttpFields();

        header.put("name0", "value:0");
        header.put("name1", "value1");

        assertEquals("value:0",header.getStringField("name0"));
        assertEquals("value1",header.getStringField("name1"));
        assertNull(header.getStringField("name2"));

        int matches=0;
        Enumeration<String> e = header.getFieldNames();
        while (e.hasMoreElements())
        {
            Object o=e.nextElement();
            if ("name0".equals(o))
                matches++;
            if ("name1".equals(o))
                matches++;
        }
        assertEquals(2, matches);

        e = header.getValues("name0");
        assertEquals(true, e.hasMoreElements());
        assertEquals(e.nextElement(), "value:0");
        assertEquals(false, e.hasMoreElements());
    }

    @Test
    public void testPutTo() throws Exception
    {
        HttpFields header = new HttpFields();

        header.put("name0", "value0");
        header.put("name1", "value:A");
        header.add("name1", "value:B");
        header.add("name2", "");

        ByteBuffer buffer=BufferUtil.allocate(1024);
        BufferUtil.flipToFill(buffer);
        header.putTo(buffer);
        BufferUtil.flipToFlush(buffer,0);
        String result=BufferUtil.toString(buffer);

        assertThat(result,Matchers.containsString("name0: value0"));
        assertThat(result,Matchers.containsString("name1: value:A"));
        assertThat(result,Matchers.containsString("name1: value:B"));
    }

    @Test
    public void testGet() throws Exception
    {
        HttpFields header = new HttpFields();

        header.put("name0", "value0");
        header.put("name1", "value1");

        assertEquals("value0",header.getStringField("name0"));
        assertEquals("value0",header.getStringField("Name0"));
        assertEquals("value1",header.getStringField("name1"));
        assertEquals("value1",header.getStringField("Name1"));
    }

    @Test
    public void testCRLF() throws Exception
    {
        HttpFields header = new HttpFields();

        header.put("name0", "value\r\n0");
        header.put("name\r\n1", "value1");
        header.put("name:2", "value:\r\n2");

        ByteBuffer buffer = BufferUtil.allocate(1024);
        BufferUtil.flipToFill(buffer);
        header.putTo(buffer);
        BufferUtil.flipToFlush(buffer,0);
        String out = BufferUtil.toString(buffer);
        assertThat(out,containsString("name0: value??0"));
        assertThat(out,containsString("name??1: value1"));
        assertThat(out,containsString("name?2: value:??2"));
    }

    @Test
    public void testCachedPut() throws Exception
    {
        HttpFields header = new HttpFields();

        header.put("Connection", "Keep-Alive");
        header.put("tRansfer-EncOding", "CHUNKED");
        header.put("CONTENT-ENCODING", "gZIP");

        ByteBuffer buffer = BufferUtil.allocate(1024);
        BufferUtil.flipToFill(buffer);
        header.putTo(buffer);
        BufferUtil.flipToFlush(buffer,0);
        String out = BufferUtil.toString(buffer).toLowerCase();

        Assert.assertThat(out,Matchers.containsString((HttpHeader.CONNECTION+": "+HttpHeaderValue.KEEP_ALIVE).toLowerCase()));
        Assert.assertThat(out,Matchers.containsString((HttpHeader.TRANSFER_ENCODING+": "+HttpHeaderValue.CHUNKED).toLowerCase()));
        Assert.assertThat(out,Matchers.containsString((HttpHeader.CONTENT_ENCODING+": "+HttpHeaderValue.GZIP).toLowerCase()));
    }

    @Test
    public void testRePut() throws Exception
    {
        HttpFields header = new HttpFields();

        header.put("name0", "value0");
        header.put("name1", "xxxxxx");
        header.put("name2", "value2");

        assertEquals("value0",header.getStringField("name0"));
        assertEquals("xxxxxx",header.getStringField("name1"));
        assertEquals("value2",header.getStringField("name2"));

        header.put("name1", "value1");

        assertEquals("value0",header.getStringField("name0"));
        assertEquals("value1",header.getStringField("name1"));
        assertEquals("value2",header.getStringField("name2"));
        assertNull(header.getStringField("name3"));

        int matches=0;
        Enumeration<String> e = header.getFieldNames();
        while (e.hasMoreElements())
        {
            String o=e.nextElement();
            if ("name0".equals(o))
                matches++;
            if ("name1".equals(o))
                matches++;
            if ("name2".equals(o))
                matches++;
        }
        assertEquals(3, matches);


        e = header.getValues("name1");
        assertEquals(true, e.hasMoreElements());
        assertEquals(e.nextElement(), "value1");
        assertEquals(false, e.hasMoreElements());
    }

    @Test
    public void testRemovePut() throws Exception
    {
        HttpFields header = new HttpFields();

        header.put("name0", "value0");
        header.put("name1", "value1");
        header.put("name2", "value2");

        assertEquals("value0",header.getStringField("name0"));
        assertEquals("value1",header.getStringField("name1"));
        assertEquals("value2",header.getStringField("name2"));

        header.remove("name1");

        assertEquals("value0",header.getStringField("name0"));
        assertNull(header.getStringField("name1"));
        assertEquals("value2",header.getStringField("name2"));
        assertNull(header.getStringField("name3"));

        int matches=0;
        Enumeration<String> e = header.getFieldNames();
        while (e.hasMoreElements())
        {
            Object o=e.nextElement();
            if ("name0".equals(o))
                matches++;
            if ("name1".equals(o))
                matches++;
            if ("name2".equals(o))
                matches++;
        }
        assertEquals(2, matches);

        e = header.getValues("name1");
        assertEquals(false, e.hasMoreElements());
    }

    @Test
    public void testAdd() throws Exception
    {
        HttpFields fields = new HttpFields();

        fields.add("name0", "value0");
        fields.add("name1", "valueA");
        fields.add("name2", "value2");

        assertEquals("value0",fields.getStringField("name0"));
        assertEquals("valueA",fields.getStringField("name1"));
        assertEquals("value2",fields.getStringField("name2"));

        fields.add("name1", "valueB");

        assertEquals("value0",fields.getStringField("name0"));
        assertEquals("valueA",fields.getStringField("name1"));
        assertEquals("value2",fields.getStringField("name2"));
        assertNull(fields.getStringField("name3"));

        int matches=0;
        Enumeration<String> e = fields.getFieldNames();
        while (e.hasMoreElements())
        {
            Object o=e.nextElement();
            if ("name0".equals(o))
                matches++;
            if ("name1".equals(o))
                matches++;
            if ("name2".equals(o))
                matches++;
        }
        assertEquals(3, matches);

        e = fields.getValues("name1");
        assertEquals(true, e.hasMoreElements());
        assertEquals(e.nextElement(), "valueA");
        assertEquals(true, e.hasMoreElements());
        assertEquals(e.nextElement(), "valueB");
        assertEquals(false, e.hasMoreElements());
    }



    @Test
    public void testSetCookie() throws Exception
    {
        HttpFields fields = new HttpFields();
        fields.addSetCookie("minimal","value",null,null,-1,null,false,false,-1);
        assertEquals("minimal=value",fields.getStringField("Set-Cookie"));

        fields.clear();
        //test cookies with same name, domain and path, only 1 allowed
        fields.addSetCookie("everything","wrong","domain","path",0,"to be replaced",true,true,0);
        fields.addSetCookie("everything","value","domain","path",0,"comment",true,true,0);
        assertEquals("everything=value;Version=1;Path=path;Domain=domain;Expires=Thu, 01-Jan-1970 00:00:00 GMT;Max-Age=0;Secure;HttpOnly;Comment=comment",fields.getStringField("Set-Cookie"));
        Enumeration<String> e =fields.getValues("Set-Cookie");
        assertTrue(e.hasMoreElements());
        assertEquals("everything=value;Version=1;Path=path;Domain=domain;Expires=Thu, 01-Jan-1970 00:00:00 GMT;Max-Age=0;Secure;HttpOnly;Comment=comment",e.nextElement());
        assertFalse(e.hasMoreElements());
        assertEquals("Thu, 01 Jan 1970 00:00:00 GMT",fields.getStringField("Expires"));
        assertFalse(e.hasMoreElements());
        
        //test cookies with same name, different domain
        fields.clear();
        fields.addSetCookie("everything","other","domain1","path",0,"blah",true,true,0);
        fields.addSetCookie("everything","value","domain2","path",0,"comment",true,true,0);
        e =fields.getValues("Set-Cookie");
        assertTrue(e.hasMoreElements());
        assertEquals("everything=other;Version=1;Path=path;Domain=domain1;Expires=Thu, 01-Jan-1970 00:00:00 GMT;Max-Age=0;Secure;HttpOnly;Comment=blah",e.nextElement());
        assertTrue(e.hasMoreElements());
        assertEquals("everything=value;Version=1;Path=path;Domain=domain2;Expires=Thu, 01-Jan-1970 00:00:00 GMT;Max-Age=0;Secure;HttpOnly;Comment=comment",e.nextElement());
        assertFalse(e.hasMoreElements());
        
        //test cookies with same name, same path, one with domain, one without
        fields.clear();
        fields.addSetCookie("everything","other","domain1","path",0,"blah",true,true,0);
        fields.addSetCookie("everything","value","","path",0,"comment",true,true,0);
        e =fields.getValues("Set-Cookie");
        assertTrue(e.hasMoreElements());
        assertEquals("everything=other;Version=1;Path=path;Domain=domain1;Expires=Thu, 01-Jan-1970 00:00:00 GMT;Max-Age=0;Secure;HttpOnly;Comment=blah",e.nextElement());
        assertTrue(e.hasMoreElements());
        assertEquals("everything=value;Version=1;Path=path;Expires=Thu, 01-Jan-1970 00:00:00 GMT;Max-Age=0;Secure;HttpOnly;Comment=comment",e.nextElement());
        assertFalse(e.hasMoreElements());
        
        
        //test cookies with same name, different path
        fields.clear();
        fields.addSetCookie("everything","other","domain1","path1",0,"blah",true,true,0);
        fields.addSetCookie("everything","value","domain1","path2",0,"comment",true,true,0);
        e =fields.getValues("Set-Cookie");
        assertTrue(e.hasMoreElements());
        assertEquals("everything=other;Version=1;Path=path1;Domain=domain1;Expires=Thu, 01-Jan-1970 00:00:00 GMT;Max-Age=0;Secure;HttpOnly;Comment=blah",e.nextElement());
        assertTrue(e.hasMoreElements());
        assertEquals("everything=value;Version=1;Path=path2;Domain=domain1;Expires=Thu, 01-Jan-1970 00:00:00 GMT;Max-Age=0;Secure;HttpOnly;Comment=comment",e.nextElement());
        assertFalse(e.hasMoreElements());
        
        //test cookies with same name, same domain, one with path, one without
        fields.clear();
        fields.addSetCookie("everything","other","domain1","path1",0,"blah",true,true,0);
        fields.addSetCookie("everything","value","domain1","",0,"comment",true,true,0);
        e =fields.getValues("Set-Cookie");
        assertTrue(e.hasMoreElements());
        assertEquals("everything=other;Version=1;Path=path1;Domain=domain1;Expires=Thu, 01-Jan-1970 00:00:00 GMT;Max-Age=0;Secure;HttpOnly;Comment=blah",e.nextElement());
        assertTrue(e.hasMoreElements());
        assertEquals("everything=value;Version=1;Domain=domain1;Expires=Thu, 01-Jan-1970 00:00:00 GMT;Max-Age=0;Secure;HttpOnly;Comment=comment",e.nextElement());
        assertFalse(e.hasMoreElements());
        
        //test cookies same name only, no path, no domain
        fields.clear();
        fields.addSetCookie("everything","other","","",0,"blah",true,true,0);
        fields.addSetCookie("everything","value","","",0,"comment",true,true,0);
        e =fields.getValues("Set-Cookie");
        assertTrue(e.hasMoreElements());
        assertEquals("everything=value;Version=1;Expires=Thu, 01-Jan-1970 00:00:00 GMT;Max-Age=0;Secure;HttpOnly;Comment=comment",e.nextElement());
        assertFalse(e.hasMoreElements());

        fields.clear();
        fields.addSetCookie("ev erything","va lue","do main","pa th",1,"co mment",true,true,1);
        String setCookie=fields.getStringField("Set-Cookie");
<<<<<<< HEAD
        assertThat(setCookie,Matchers.startsWith("\"ev erything\"=\"va lue\";Version=2;Path=\"pa th\";Domain=\"do main\";Expires="));
=======
        assertThat(setCookie,Matchers.startsWith("\"ev erything\"=\"va lue\";Version=1;Path=\"pa th\";Domain=\"do main\";Expires="));
>>>>>>> 12f1d0f1
        assertThat(setCookie,Matchers.endsWith(" GMT;Max-Age=1;Secure;HttpOnly;Comment=\"co mment\""));

        fields.clear();
        fields.addSetCookie("name","value",null,null,-1,null,false,false,0);
        setCookie=fields.getStringField("Set-Cookie");
        assertEquals(-1,setCookie.indexOf("Version="));
        fields.clear();
        fields.addSetCookie("name","v a l u e",null,null,-1,null,false,false,0);
        setCookie=fields.getStringField("Set-Cookie");

        fields.clear();
        fields.addSetCookie("json","{\"services\":[\"cwa\", \"aa\"]}",null,null,-1,null,false,false,-1);
        assertEquals("json=\"{\\\"services\\\":[\\\"cwa\\\", \\\"aa\\\"]}\"",fields.getStringField("Set-Cookie"));

        fields.clear();
        fields.addSetCookie("name","value","domain",null,-1,null,false,false,-1);
        fields.addSetCookie("name","other","domain",null,-1,null,false,false,-1);
        assertEquals("name=other;Domain=domain",fields.getStringField("Set-Cookie"));
        fields.addSetCookie("name","more","domain",null,-1,null,false,false,-1);
        assertEquals("name=more;Domain=domain",fields.getStringField("Set-Cookie"));
        fields.addSetCookie("foo","bar","domain",null,-1,null,false,false,-1);
        fields.addSetCookie("foo","bob","domain",null,-1,null,false,false,-1);
        assertEquals("name=more;Domain=domain",fields.getStringField("Set-Cookie"));

        e=fields.getValues("Set-Cookie");
        assertEquals("name=more;Domain=domain",e.nextElement());
        assertEquals("foo=bob;Domain=domain",e.nextElement());

        fields=new HttpFields();
        fields.addSetCookie("name","value==",null,null,-1,null,false,false,0);
        setCookie=fields.getStringField("Set-Cookie");
        assertEquals("name=\"value==\";Version=1",setCookie);

    }

    private Set<String> enum2set(Enumeration<String> e)
    {
        Set<String> s=new HashSet<String>();
        while(e.hasMoreElements())
            s.add(e.nextElement().toLowerCase(Locale.ENGLISH));
        return s;
    }

    @Test
    public void testDateFields() throws Exception
    {
        HttpFields fields = new HttpFields();

        fields.put("D0", "Wed, 31 Dec 1969 23:59:59 GMT");
        fields.put("D1", "Fri, 31 Dec 1999 23:59:59 GMT");
        fields.put("D2", "Friday, 31-Dec-99 23:59:59 GMT");
        fields.put("D3", "Fri Dec 31 23:59:59 1999");
        fields.put("D4", "Mon Jan 1 2000 00:00:01");
        fields.put("D5", "Tue Feb 29 2000 12:00:00");

        long d1 = fields.getDateField("D1");
        long d0 = fields.getDateField("D0");
        long d2 = fields.getDateField("D2");
        long d3 = fields.getDateField("D3");
        long d4 = fields.getDateField("D4");
        long d5 = fields.getDateField("D5");
        assertTrue(d0!=-1);
        assertTrue(d1>0);
        assertTrue(d2>0);
        assertEquals(d1,d2);
        assertEquals(d2,d3);
        assertEquals(d3+2000,d4);
        assertEquals(951825600000L,d5);

        d1 = fields.getDateField("D1");
        d2 = fields.getDateField("D2");
        d3 = fields.getDateField("D3");
        d4 = fields.getDateField("D4");
        d5 = fields.getDateField("D5");
        assertTrue(d1>0);
        assertTrue(d2>0);
        assertEquals(d1,d2);
        assertEquals(d2,d3);
        assertEquals(d3+2000,d4);
        assertEquals(951825600000L,d5);

        fields.putDateField("D2",d1);
        assertEquals("Fri, 31 Dec 1999 23:59:59 GMT",fields.getStringField("D2"));
    }

    @Test
    public void testNegDateFields() throws Exception
    {
        HttpFields fields = new HttpFields();

        fields.putDateField("Dzero",0);
        assertEquals("Thu, 01 Jan 1970 00:00:00 GMT",fields.getStringField("Dzero"));

        fields.putDateField("Dminus",-1);
        assertEquals("Wed, 31 Dec 1969 23:59:59 GMT",fields.getStringField("Dminus"));

        fields.putDateField("Dminus",-1000);
        assertEquals("Wed, 31 Dec 1969 23:59:59 GMT",fields.getStringField("Dminus"));

        fields.putDateField("Dancient",Long.MIN_VALUE);
        assertEquals("Sun, 02 Dec 55 16:47:04 GMT",fields.getStringField("Dancient"));
    }

    @Test
    public void testLongFields() throws Exception
    {
        HttpFields header = new HttpFields();

        header.put("I1", "42");
        header.put("I2", " 43 99");
        header.put("I3", "-44;");
        header.put("I4", " - 45abc");
        header.put("N1", " - ");
        header.put("N2", "xx");

        long i1=header.getLongField("I1");
        long i2=header.getLongField("I2");
        long i3=header.getLongField("I3");
        long i4=header.getLongField("I4");

        try{
            header.getLongField("N1");
            assertTrue(false);
        }
        catch(NumberFormatException e)
        {
            assertTrue(true);
        }

        try{
            header.getLongField("N2");
            assertTrue(false);
        }
        catch(NumberFormatException e)
        {
            assertTrue(true);
        }

        assertEquals(42,i1);
        assertEquals(43,i2);
        assertEquals(-44,i3);
        assertEquals(-45,i4);

        header.putLongField("I5", 46);
        header.putLongField("I6",-47);
        assertEquals("46",header.getStringField("I5"));
        assertEquals("-47",header.getStringField("I6"));

    }

    @Test
    public void testContains() throws Exception
    {
        HttpFields header = new HttpFields();

        header.add("0", "");
        header.add("1", ",");
        header.add("2", ",,");
        header.add("3", "abc");
        header.add("4", "def");
        header.add("5", "abc,def,hig");
        header.add("6", "abc");
        header.add("6", "def");
        header.add("6", "hig");

        for (int i=0;i<7;i++)
        {
            assertFalse(""+i,header.contains(""+i,"xyz"));
            assertEquals(""+i,i>=4,header.contains(""+i,"def"));
        }
    }
}<|MERGE_RESOLUTION|>--- conflicted
+++ resolved
@@ -344,11 +344,7 @@
         fields.clear();
         fields.addSetCookie("ev erything","va lue","do main","pa th",1,"co mment",true,true,1);
         String setCookie=fields.getStringField("Set-Cookie");
-<<<<<<< HEAD
-        assertThat(setCookie,Matchers.startsWith("\"ev erything\"=\"va lue\";Version=2;Path=\"pa th\";Domain=\"do main\";Expires="));
-=======
         assertThat(setCookie,Matchers.startsWith("\"ev erything\"=\"va lue\";Version=1;Path=\"pa th\";Domain=\"do main\";Expires="));
->>>>>>> 12f1d0f1
         assertThat(setCookie,Matchers.endsWith(" GMT;Max-Age=1;Secure;HttpOnly;Comment=\"co mment\""));
 
         fields.clear();
