<project xmlns="http://maven.apache.org/POM/4.0.0" xmlns:xsi="http://www.w3.org/2001/XMLSchema-instance" xsi:schemaLocation="http://maven.apache.org/POM/4.0.0 http://maven.apache.org/maven-v4_0_0.xsd">
  <modelVersion>4.0.0</modelVersion>
  <parent>
    <groupId>org.eclipse.jetty</groupId>
    <artifactId>jetty-parent</artifactId>
    <version>18</version>
  </parent>
  <groupId>org.eclipse.jetty</groupId>
  <artifactId>jetty-project</artifactId>
  <version>8.0.0.RC0-SNAPSHOT</version>
  <name>Jetty :: Project</name>
  <url>${jetty.url}</url>
  <packaging>pom</packaging>
  <properties>
    <javax-activation-version>1.1</javax-activation-version>
    <javax-mail-version>1.4.1</javax-mail-version>
    <javax-transaction-version>1.1.1</javax-transaction-version>
    <jetty.url>http://www.eclipse.org/jetty</jetty.url>
    <junit-version>4.8.1</junit-version>
    <project.build.sourceEncoding>UTF-8</project.build.sourceEncoding>
    <slf4j-version>1.5.11</slf4j-version>
    <servlet.spec.groupId>org.mortbay.jetty</servlet.spec.groupId>
    <servlet.spec.artifactId>servlet-api</servlet.spec.artifactId>
    <servlet.spec.version>3.0.20100224</servlet.spec.version>
    <build-support-version>1.0</build-support-version>
    <jetty.test.helper>1.6</jetty.test.helper>
    <jetty.test.policy>1.2</jetty.test.policy>
  </properties>
  <scm>
    <connection>scm:git:http://git.eclipse.org/gitroot/jetty/org.eclipse.jetty.project.git</connection>
    <developerConnection>scm:git:ssh://git.eclipse.org/gitroot/jetty/org.eclipse.jetty.project.git</developerConnection>
    <url>http://git.eclipse.org/c/jetty/org.eclipse.jetty.project.git/tree</url>
  </scm>
  <build>
    <defaultGoal>install</defaultGoal>
    <plugins>
      <plugin>
        <artifactId>maven-compiler-plugin</artifactId>
        <configuration>
          <source>1.6</source>
          <target>1.6</target>
          <verbose>false</verbose>
        </configuration>
      </plugin>
      <plugin>
        <artifactId>maven-release-plugin</artifactId>
        <configuration>
          <autoVersionSubmodules>true</autoVersionSubmodules>
        </configuration>
      </plugin>
      <plugin>
        <groupId>org.apache.maven.plugins</groupId>
        <artifactId>maven-remote-resources-plugin</artifactId>
        <executions>
          <execution>
            <phase>generate-resources</phase>
            <goals>
              <goal>process</goal>
            </goals>
            <configuration>
              <resourceBundles>
                <resourceBundle>org.eclipse.jetty.toolchain:jetty-artifact-remote-resources:1.0</resourceBundle>
              </resourceBundles>
            </configuration>
          </execution>
        </executions>
      </plugin>
      <!-- source maven plugin creates the source bundle and adds manifest -->
      <plugin>
        <inherited>true</inherited>
        <groupId>org.apache.maven.plugins</groupId>
        <artifactId>maven-source-plugin</artifactId>
        <executions>
          <execution>
            <id>attach-sources</id>
            <phase>process-classes</phase>
            <goals>
              <goal>jar</goal>
            </goals>
            <configuration>
              <archive>
                <manifestEntries>
                  <Bundle-ManifestVersion>2</Bundle-ManifestVersion>
                  <Bundle-Name>${project.name}</Bundle-Name>
                  <Bundle-SymbolicName>${bundle-symbolic-name}.source;singleton:=true</Bundle-SymbolicName>
                  <Bundle-Vendor>Eclipse.org - Jetty</Bundle-Vendor>
                  <Bundle-Version>${parsedVersion.osgiVersion}</Bundle-Version>
                  <Eclipse-SourceBundle>${bundle-symbolic-name};version="${parsedVersion.osgiVersion}";roots:="."</Eclipse-SourceBundle>
                </manifestEntries>
              </archive>
            </configuration>
          </execution>
        </executions>
      </plugin>
      <!-- Build helper maven plugin sets the parsedVersion.osgiVersion property -->
      <plugin>
        <groupId>org.codehaus.mojo</groupId>
        <artifactId>build-helper-maven-plugin</artifactId>
        <executions>
          <execution>
            <id>set-osgi-version</id>
            <phase>validate</phase>
            <goals>
              <goal>parse-version</goal>
            </goals>
          </execution>
        </executions>
      </plugin>
      <!-- Enforcer Plugin -->
      <plugin>
        <groupId>org.apache.maven.plugins</groupId>
        <artifactId>maven-enforcer-plugin</artifactId>
        <executions>
          <execution>
            <id>enforce-java</id>
            <goals>
              <goal>enforce</goal>
            </goals>
            <configuration>
              <rules>
                <requireMavenVersion>
                  <version>[2.0.6,)</version>
                </requireMavenVersion>
                <requireJavaVersion>
                  <version>[1.5,)</version>
                </requireJavaVersion>
                <versionTxtRule implementation="org.eclipse.jetty.toolchain.enforcer.rules.VersionTxtRule" />
                <versionOsgiRule implementation="org.eclipse.jetty.toolchain.enforcer.rules.RequireOsgiCompatibleVersionRule" />
                <versionRedhatRule implementation="org.eclipse.jetty.toolchain.enforcer.rules.RequireRedhatCompatibleVersionRule" />
                <versionDebianRule implementation="org.eclipse.jetty.toolchain.enforcer.rules.RequireDebianCompatibleVersionRule" />
              </rules>
            </configuration>
          </execution>
        </executions>
        <dependencies>
           <dependency>
             <groupId>org.eclipse.jetty.toolchain</groupId>
             <artifactId>jetty-build-support</artifactId>
             <version>${build-support-version}</version>
           </dependency>
        </dependencies>
      </plugin>
      <plugin>
        <groupId>org.apache.maven.plugins</groupId>
        <artifactId>maven-pmd-plugin</artifactId>
        <configuration>
          <targetJdk>1.5</targetJdk>
          <rulesets>
            <ruleset>jetty/pmd_ruleset.xml</ruleset>
          </rulesets>
        </configuration>
        <dependencies>
          <dependency>
            <groupId>org.eclipse.jetty.toolchain</groupId>
            <artifactId>jetty-build-support</artifactId>
            <version>${build-support-version}</version>
          </dependency>
        </dependencies>
      </plugin>
    </plugins>
    <pluginManagement>
      <plugins>
        <plugin>
          <groupId>org.apache.maven.plugins</groupId>
          <artifactId>maven-jar-plugin</artifactId>
          <configuration>
            <archive>
              <manifestEntries>
                <Implementation-Version>${project.version}</Implementation-Version>
                <Implementation-Vendor>Eclipse.org - Jetty</Implementation-Vendor>
                <url>${jetty.url}</url>
              </manifestEntries>
            </archive>
          </configuration>
        </plugin>
        <plugin>
          <groupId>org.apache.maven.plugins</groupId>
          <artifactId>maven-surefire-plugin</artifactId>
          <configuration>
            <failIfNoTests>false</failIfNoTests>
            <systemProperties>
              <property>
                <name>org.eclipse.jetty.io.AbstractBuffer.boundsChecking</name>
                <value>true</value>
              </property>
            </systemProperties>
          </configuration>
        </plugin>
        <plugin>
          <groupId>org.apache.felix</groupId>
          <artifactId>maven-bundle-plugin</artifactId>
          <extensions>true</extensions>
          <configuration>
            <instructions>
              <Bundle-RequiredExecutionEnvironment>J2SE-1.5</Bundle-RequiredExecutionEnvironment>
              <Bundle-DocURL>${jetty.url}</Bundle-DocURL>
              <Bundle-Vendor>Eclipse Jetty Project</Bundle-Vendor>
              <Bundle-Localization>plugin</Bundle-Localization>
              <Bundle-Classpath>.</Bundle-Classpath>
              <Export-Package>${bundle-symbolic-name}.*;version="${parsedVersion.majorVersion}.${parsedVersion.minorVersion}.${parsedVersion.incrementalVersion}"</Export-Package>
              <Bundle-Copyright>Copyright (c) 2008-2009 Mort Bay Consulting Pty. Ltd.</Bundle-Copyright>
              <_versionpolicy>[$(version;==;$(@)),$(version;+;$(@)))</_versionpolicy>
            </instructions>
          </configuration>
        </plugin>
        <plugin>
          <groupId>org.apache.maven.plugins</groupId>
          <artifactId>maven-assembly-plugin</artifactId>
          <dependencies>
            <dependency>
              <groupId>org.eclipse.jetty.toolchain</groupId>
              <artifactId>jetty-assembly-descriptors</artifactId>
              <version>1.0</version>
            </dependency>
          </dependencies>
        </plugin>
        <plugin>
          <groupId>org.codehaus.mojo</groupId>
          <artifactId>findbugs-maven-plugin</artifactId>
          <version>2.3.2</version>
          <configuration>
            <findbugsXmlOutput>true</findbugsXmlOutput>
            <xmlOutput>true</xmlOutput>
            <effort>Max</effort>
            <onlyAnalyze>org.eclipse.jetty.*</onlyAnalyze>
          </configuration>
        </plugin>
        <plugin>
          <groupId>org.apache.maven.plugins</groupId>
          <artifactId>maven-dependency-plugin</artifactId>
        </plugin>
        <plugin>
          <groupId>org.apache.maven.plugins</groupId>
          <artifactId>maven-jxr-plugin</artifactId>
          <version>2.2</version>
        </plugin>
        <plugin>
          <groupId>org.apache.maven.plugins</groupId>
          <artifactId>maven-javadoc-plugin</artifactId>
          <version>2.8</version>
        </plugin>
        <plugin>
          <groupId>org.apache.maven.plugins</groupId>
          <artifactId>maven-pmd-plugin</artifactId>
          <version>2.5</version>
        </plugin>
      </plugins>
    </pluginManagement>
  </build>
  <reporting>

    <plugins>
      <plugin>
        <groupId>org.apache.maven.plugins</groupId>
        <artifactId>maven-jxr-plugin</artifactId>
        <version>2.2</version>
      </plugin>
      <plugin>
        <groupId>org.apache.maven.plugins</groupId>
        <artifactId>maven-javadoc-plugin</artifactId>
        <version>2.8</version>
        <configuration>
          <maxmemory>512m</maxmemory>
          <docfilessubdirs>true</docfilessubdirs>
          <detectLinks>true</detectLinks>
          <detectJavaApiLink>true</detectJavaApiLink>
        </configuration>
      </plugin>
      <plugin>
        <groupId>org.apache.maven.plugins</groupId>
        <artifactId>maven-pmd-plugin</artifactId>
        <version>2.5</version>
        <configuration>
          <targetJdk>1.5</targetJdk>
          <rulesets>
            <ruleset>jetty/pmd_ruleset.xml</ruleset>
          </rulesets>
        </configuration>
      </plugin>
      <plugin>
        <groupId>org.codehaus.mojo</groupId>
        <artifactId>findbugs-maven-plugin</artifactId>
        <version>2.3.2</version>
      </plugin>
    </plugins>
  </reporting>
  <repositories>
    <repository>
      <snapshots>
        <enabled>true</enabled>
      </snapshots>
      <id>sonatype-snapshots</id>
      <name>Sonatype Jetty Snapshots</name>
      <url>http://oss.sonatype.org/content/groups/jetty</url>
    </repository>
  </repositories>
  <modules>
    <module>jetty-util</module>
    <module>jetty-jmx</module>
    <module>jetty-io</module>
    <module>jetty-http</module>
    <module>jetty-websocket</module>
    <module>jetty-continuation</module>
    <module>jetty-server</module>
    <module>jetty-client</module>
    <module>jetty-xml</module>
    <module>jetty-security</module>
    <module>jetty-jaspi</module>
    <module>jetty-servlet</module>
    <module>jetty-webapp</module>
    <module>jetty-servlets</module>
    <module>jetty-deploy</module>
    <module>jetty-ajp</module>
    <module>jetty-jndi</module>
    <module>jetty-annotations</module>
    <module>jetty-plus</module>
    <module>jetty-rewrite</module>
    <module>jetty-policy</module>
    <module>jetty-monitor</module>
    <module>jetty-start</module>
    <module>jetty-nested</module>
    <module>jetty-overlay-deployer</module>
<<<<<<< HEAD
    <module>jetty-osgi</module>
=======
    <module>jetty-nosql</module>
>>>>>>> 56866b3e
    <module>test-continuation</module>
    <module>test-continuation-jetty6</module>
    <module>test-jetty-servlet</module>
    <module>test-jetty-webapp</module>
    <module>test-jetty-nested</module>
    <module>example-jetty-embedded</module>
    <module>example-async-rest</module>
    <module>tests</module>
  </modules>
  <dependencyManagement>
    <dependencies>
      <dependency>
         <groupId>${servlet.spec.groupId}</groupId>
         <artifactId>${servlet.spec.artifactId}</artifactId>
         <version>${servlet.spec.version}</version>
       </dependency>
      <dependency>
        <groupId>org.apache.maven</groupId>
        <artifactId>maven-plugin-tools-api</artifactId>
        <version>2.0</version>
      </dependency>
      <dependency>
        <groupId>org.eclipse.jetty.toolchain</groupId>
        <artifactId>jetty-test-helper</artifactId>
        <version>${jetty.test.helper}</version>
      </dependency>
      <dependency>
        <groupId>org.slf4j</groupId>
        <artifactId>jcl104-over-slf4j</artifactId>
        <version>${slf4j-version}</version>
      </dependency>
      <dependency>
        <groupId>org.slf4j</groupId>
        <artifactId>slf4j-simple</artifactId>
        <version>${slf4j-version}</version>
      </dependency>
      <dependency>
        <groupId>org.slf4j</groupId>
        <artifactId>slf4j-api</artifactId>
        <version>${slf4j-version}</version>
      </dependency>
      <dependency>
        <groupId>org.apache.geronimo.specs</groupId>
        <artifactId>geronimo-jta_1.1_spec</artifactId>
        <version>${javax-transaction-version}</version>
      </dependency>
      <dependency>
        <groupId>javax.mail</groupId>
        <artifactId>mail</artifactId>
        <version>${javax-mail-version}</version>
      </dependency>
      <dependency>
        <groupId>javax.activation</groupId>
        <artifactId>activation</artifactId>
        <version>${javax-activation-version}</version>
      </dependency>
      <dependency>
        <groupId>junit</groupId>
        <artifactId>junit</artifactId>
        <version>${junit-version}</version>
      </dependency>
    </dependencies>
  </dependencyManagement>
  <!--
    Usage:
    configure settings.xml for jetty.eclipse.website server entry
    > mvn -Paggregate-site javadoc:aggregate jxr:jxr
    > mvn -N site:deploy
    or
    > mvn -N site:sshdeploy     (for ssh users w/passphrase and ssh-agent)
   -->
  <profiles>
    <profile>
      <!--
        Moves the jetty-aggregate build tree to a profile called 'aggregates'.
        It is active by default, but being in a profile allows it to be
        disabled via the "-P-aggregates" command line on maven.
        (Useful for running site plugin with deep reporting and avoiding
         duplicate hits on aggregated classes) -->
      <id>aggregates</id>
      <activation>
        <activeByDefault>true</activeByDefault>
        <file>
          <exists>${basedir}/pom.xml</exists>
        </file>
      </activation>
      <modules>
        <module>jetty-aggregate</module>
        <module>jetty-distribution</module>
      </modules>
    </profile>
    <profile>
      <!--
        Moves the jetty-osgi build tree to a profile called 'osgi'.
        It is active by default, but being in a profile allows it to be
        disabled via the "-P-osgi" command line on maven (if need be).
        -->
      <id>osgi</id>
      <activation>
        <activeByDefault>true</activeByDefault>
        <file>
          <exists>${basedir}/pom.xml</exists>
        </file>
      </activation>
      <modules>
        <module>jetty-osgi</module>
      </modules>
    </profile>
    <profile>
      <id>cobertura</id>
      <reporting>
        <plugins>
          <plugin>
            <groupId>org.codehaus.mojo</groupId>
            <artifactId>cobertura-maven-plugin</artifactId>
            <configuration>
              <maxmem>512m</maxmem>
            </configuration>
          </plugin>
          <plugin>
            <groupId>org.apache.maven.plugins</groupId>
            <artifactId>maven-javadoc-plugin</artifactId>
            <reportSets>
              <reportSet>
                <id>just-javadoc-no-aggregate</id>
                <reports>
                  <report>javadoc</report>
                </reports>
                <inherited>true</inherited>
                <configuration>
                  <minmemory>256m</minmemory>
                  <maxmemory>1g</maxmemory>
                  <excludePackageNames>com.acme</excludePackageNames>
                  <links>
                    <link>http://java.sun.com/j2se/1.5.0/docs/api</link>
                    <link>http://java.sun.com/javaee/5/docs/api</link>
                    <link>http://junit.sourceforge.net/javadoc/</link>
                  </links>
                  <tags>
                    <tag>
                      <name>org.apache.xbean.XBean</name>
                      <placement>X</placement>
                      <head />
                    </tag>
                  </tags>
                </configuration>
              </reportSet>
            </reportSets>
          </plugin>
         </plugins>
      </reporting>
      <build>
        <pluginManagement>
          <plugins>
            <plugin>
              <groupId>org.apache.maven.plugins</groupId>
              <artifactId>maven-surefire-plugin</artifactId>
              <configuration>
                <testFailureIgnore>true</testFailureIgnore>
              </configuration>
            </plugin>
          </plugins>
        </pluginManagement>
      </build>
    </profile>
    <profile>
      <id>maven-3</id>
      <activation>
        <file>
          <!--  This employs that the basedir expression is only recognized by Maven 3.x (see MNG-2363) -->
          <exists>${basedir}</exists>
        </file>
      </activation>
      <build>
        <plugins>
          <plugin>
            <artifactId>maven-site-plugin</artifactId>
            <executions>
              <execution>
                <id>attach-descriptor</id>
                <goals>
                  <goal>attach-descriptor</goal>
                </goals>
              </execution>
            </executions>
          </plugin>
        </plugins>
      </build>
    </profile>
    <profile>
      <id>aggregate-site</id>
      <build>
        <plugins>
          <plugin>
            <groupId>org.apache.maven.plugins</groupId>
            <artifactId>maven-jxr-plugin</artifactId>
            <configuration>
              <aggregate>true</aggregate>
            </configuration>
          </plugin>
          <plugin>
            <groupId>org.apache.maven.plugins</groupId>
            <artifactId>maven-javadoc-plugin</artifactId>
            <configuration>
              <excludePackageNames>com.acme</excludePackageNames>
              <links>
                <link>http://java.sun.com/javase/6/docs/api/</link>
                <link>http://java.sun.com/javaee/6/docs/api</link>
                <link>http://junit.sourceforge.net/javadoc/</link>
              </links>
              <tags>
                <tag>
                  <name>org.apache.xbean.XBean</name>
                  <placement>X</placement>
                  <head />
                </tag>
              </tags>
            </configuration>
          </plugin>
        </plugins>
      </build>
    </profile>
  </profiles>
</project><|MERGE_RESOLUTION|>--- conflicted
+++ resolved
@@ -320,11 +320,8 @@
     <module>jetty-start</module>
     <module>jetty-nested</module>
     <module>jetty-overlay-deployer</module>
-<<<<<<< HEAD
     <module>jetty-osgi</module>
-=======
     <module>jetty-nosql</module>
->>>>>>> 56866b3e
     <module>test-continuation</module>
     <module>test-continuation-jetty6</module>
     <module>test-jetty-servlet</module>
