<project xmlns="http://maven.apache.org/POM/4.0.0" xmlns:xsi="http://www.w3.org/2001/XMLSchema-instance" xsi:schemaLocation="http://maven.apache.org/POM/4.0.0 http://maven.apache.org/maven-v4_0_0.xsd">
  <modelVersion>4.0.0</modelVersion>
  <parent>
    <groupId>org.eclipse.jetty</groupId>
    <artifactId>jetty-parent</artifactId>
    <version>25</version>
  </parent>
  <artifactId>jetty-project</artifactId>
  <version>9.3.13-SNAPSHOT</version>
  <name>Jetty :: Project</name>
  <url>http://www.eclipse.org/jetty</url>
  <packaging>pom</packaging>
  <properties>
    <jetty.url>http://www.eclipse.org/jetty</jetty.url>
    <project.build.sourceEncoding>UTF-8</project.build.sourceEncoding>
    <build-support-version>1.4</build-support-version>
    <slf4j-version>1.6.6</slf4j-version>
    <jetty-test-policy-version>1.2</jetty-test-policy-version>
    <alpn.api.version>1.1.3.v20160715</alpn.api.version>
    <jsp.version>8.0.33</jsp.version>
    <!-- default values are unsupported, but required to be defined for reactor sanity reasons -->
    <alpn.version>undefined</alpn.version>
  </properties>
  <scm>
    <connection>scm:git:https://github.com/eclipse/jetty.project.git</connection>
    <developerConnection>scm:git:git@github.com:eclipse/jetty.project.git</developerConnection>
    <url>https://github.com/eclipse/jetty.project</url>
    <tag>jetty-9.3.13.M0</tag>
  </scm>
  <build>
    <defaultGoal>install</defaultGoal>
    <plugins>
      <plugin>
        <artifactId>maven-compiler-plugin</artifactId>
        <version>3.3</version>
        <configuration>
          <source>1.8</source>
          <target>1.8</target>
          <testSource>1.8</testSource>
          <testTarget>1.8</testTarget>
          <verbose>false</verbose>
        </configuration>
      </plugin>
      <plugin>
        <artifactId>maven-release-plugin</artifactId>
        <version>2.5</version>
        <configuration>
          <autoVersionSubmodules>true</autoVersionSubmodules>
        </configuration>
      </plugin>
      <plugin>
        <groupId>org.apache.maven.plugins</groupId>
        <artifactId>maven-remote-resources-plugin</artifactId>
        <executions>
          <execution>
            <phase>generate-resources</phase>
            <goals>
              <goal>process</goal>
            </goals>
            <configuration>
              <resourceBundles>
                <resourceBundle>org.eclipse.jetty.toolchain:jetty-artifact-remote-resources:1.1</resourceBundle>
              </resourceBundles>
            </configuration>
          </execution>
        </executions>
      </plugin>
      <!-- source maven plugin creates the source bundle and adds manifest -->
      <plugin>
        <inherited>true</inherited>
        <groupId>org.apache.maven.plugins</groupId>
        <artifactId>maven-source-plugin</artifactId>
        <executions>
          <execution>
            <id>attach-sources</id>
            <phase>process-classes</phase>
            <goals>
              <goal>jar</goal>
            </goals>
            <configuration>
              <archive>
                <manifestEntries>
                  <Bundle-ManifestVersion>2</Bundle-ManifestVersion>
                  <Bundle-Name>${project.name}</Bundle-Name>
                  <Bundle-SymbolicName>${bundle-symbolic-name}.source</Bundle-SymbolicName>
                  <Bundle-Vendor>Eclipse.org - Jetty</Bundle-Vendor>
                  <Bundle-Version>${parsedVersion.osgiVersion}</Bundle-Version>
                  <Eclipse-SourceBundle>${bundle-symbolic-name};version="${parsedVersion.osgiVersion}";roots:="."</Eclipse-SourceBundle>
                </manifestEntries>
              </archive>
            </configuration>
          </execution>
        </executions>
      </plugin>
      <!-- Build helper maven plugin sets the parsedVersion.osgiVersion property -->
      <plugin>
        <groupId>org.codehaus.mojo</groupId>
        <artifactId>build-helper-maven-plugin</artifactId>
        <executions>
          <execution>
            <id>set-osgi-version</id>
            <phase>validate</phase>
            <goals>
              <goal>parse-version</goal>
            </goals>
          </execution>
        </executions>
      </plugin>
      <plugin>
        <groupId>org.eclipse.jetty.toolchain</groupId>
        <artifactId>jetty-version-maven-plugin</artifactId>
        <executions>
          <execution>
            <id>attach-version</id>
            <phase>process-resources</phase>
            <goals>
              <goal>attach-version-text</goal>
            </goals>
          </execution>
        </executions>
      </plugin>
      <!-- Enforcer Plugin -->
      <plugin>
        <groupId>org.apache.maven.plugins</groupId>
        <artifactId>maven-enforcer-plugin</artifactId>
        <version>1.1</version>
        <executions>
          <execution>
            <id>enforce-java</id>
            <goals>
              <goal>enforce</goal>
            </goals>
            <configuration>
              <rules>
                <requireMavenVersion>
                  <version>[3.0.0,)</version>
                  <message>[ERROR] OLD MAVEN [${maven.version}] in use, Jetty ${project.version} requires Maven 3.0.0 or newer</message>
                </requireMavenVersion>
                <requireJavaVersion>
                  <version>[1.8.0,)</version>
                  <message>[ERROR] OLD JDK [${java.version}] in use. Jetty ${project.version} requires JDK 1.8.0 or newer</message>
                </requireJavaVersion>
                <versionTxtRule implementation="org.eclipse.jetty.toolchain.enforcer.rules.VersionTxtRule" />
                <versionOsgiRule implementation="org.eclipse.jetty.toolchain.enforcer.rules.RequireOsgiCompatibleVersionRule" />
                <versionRedhatRule implementation="org.eclipse.jetty.toolchain.enforcer.rules.RequireRedhatCompatibleVersionRule" />
                <versionDebianRule implementation="org.eclipse.jetty.toolchain.enforcer.rules.RequireDebianCompatibleVersionRule" />
             </rules>
            </configuration>
          </execution>
          <execution>
            <id>ban-junit-dep.jar</id>
            <goals>
              <goal>enforce</goal>
            </goals>
            <configuration>
              <rules>
                <bannedDependencies>
                  <excludes>
                    <exclude>junit:junit-dep:*:jar</exclude>
                  </excludes>
                  <searchTransitive>true</searchTransitive>
                  <message>We use junit.jar, not junit-dep.jar (as of junit 4.11, hamcrest is no longer embedded)</message>
                </bannedDependencies>
              </rules>
            </configuration>
          </execution>
        </executions>
        <dependencies>
           <dependency>
             <groupId>org.eclipse.jetty.toolchain</groupId>
             <artifactId>jetty-build-support</artifactId>
             <version>${build-support-version}</version>
           </dependency>
        </dependencies>
      </plugin>
      <plugin>
        <groupId>org.jacoco</groupId>
        <artifactId>jacoco-maven-plugin</artifactId>
        <version>0.7.7.201606060606</version>
        <executions>
          <execution>
            <id>jacoco-initialize</id>
            <phase>initialize</phase>
            <goals>
              <goal>prepare-agent</goal>
            </goals>
          </execution>
          <execution>
            <id>jacoco-site</id>
            <phase>package</phase>
            <goals>
              <goal>report</goal>
            </goals>
          </execution>
        </executions>
      </plugin>
      <plugin>
        <groupId>org.apache.maven.plugins</groupId>
        <artifactId>maven-pmd-plugin</artifactId>
        <executions>
          <execution>
            <id>named-logging-enforcement</id>
            <phase>compile</phase>
            <goals>
              <goal>check</goal>
            </goals>
            <configuration>
              <verbose>true</verbose>
            </configuration>
          </execution>
        </executions>
        <configuration>
          <targetJdk>1.8</targetJdk>
          <rulesets>
            <ruleset>jetty/pmd_logging_ruleset.xml</ruleset>
          </rulesets>
        </configuration>
        <dependencies>
          <dependency>
            <groupId>org.eclipse.jetty.toolchain</groupId>
            <artifactId>jetty-build-support</artifactId>
            <version>${build-support-version}</version>
          </dependency>
        </dependencies>
      </plugin>
      <plugin>
        <inherited>false</inherited>
        <groupId>com.mycila.maven-license-plugin</groupId>
        <artifactId>maven-license-plugin</artifactId>
        <version>1.10.b1</version>
        <configuration>
          <header>header-template.txt</header>
          <failIfMissing>true</failIfMissing>
          <aggregate>true</aggregate>
          <strictCheck>true</strictCheck>
          <properties>
             <copyright-range>${project.inceptionYear}-2016</copyright-range>
          </properties>
          <mapping>
            <java>DOUBLESLASH_STYLE</java>
          </mapping>
          <includes>
            <include>**/*.java</include>
          </includes>
          <excludes>
            <exclude>jetty-util/src/main/java/org/eclipse/jetty/util/security/UnixCrypt.java</exclude>
            <exclude>jetty-policy/src/main/java/org/eclipse/jetty/policy/loader/DefaultPolicyLoader.java</exclude>
            <exclude>jetty-policy/src/main/java/org/eclipse/jetty/policy/loader/PolicyFileScanner.java</exclude>
            <exclude>jetty-ant/**</exclude>
            <exclude>jetty-infinispan/**</exclude>
            <exclude>tests/test-sessions/test-infinispan-sessions/**</exclude>
          </excludes>
        </configuration>
        <executions>
          <execution>
            <id>check-headers</id>
            <phase>verify</phase>
            <goals>
              <goal>check</goal>
            </goals>
          </execution>
        </executions>
      </plugin>
      <plugin>
        <groupId>org.apache.felix</groupId>
        <artifactId>maven-bundle-plugin</artifactId>
        <executions>
          <execution>
            <phase>process-classes</phase>
            <goals>
              <goal>manifest</goal>
            </goals>
           </execution>
        </executions>
      </plugin>
      <plugin>
        <groupId>org.apache.maven.plugins</groupId>
        <artifactId>maven-jar-plugin</artifactId>
        <configuration>
         <archive>
            <manifestFile>${project.build.outputDirectory}/META-INF/MANIFEST.MF</manifestFile>
         </archive>
        </configuration>
     </plugin>

    </plugins>
    <pluginManagement>
      <plugins>
        <plugin>
          <groupId>org.eclipse.jetty.toolchain</groupId>
          <artifactId>jetty-version-maven-plugin</artifactId>
          <version>2.2</version>
        </plugin>
        <plugin>
          <groupId>org.apache.maven.plugins</groupId>
          <artifactId>maven-deploy-plugin</artifactId>
          <version>2.8.2</version>
          <configuration>
            <retryFailedDeploymentCount>10</retryFailedDeploymentCount>
          </configuration>
        </plugin>
        <plugin>
          <groupId>org.apache.maven.plugins</groupId>
          <artifactId>maven-jar-plugin</artifactId>
          <configuration>
            <archive>
              <manifestEntries>
                <Implementation-Version>${project.version}</Implementation-Version>
                <Implementation-Vendor>Eclipse.org - Jetty</Implementation-Vendor>
                <url>${jetty.url}</url>
              </manifestEntries>
            </archive>
          </configuration>
        </plugin>
        <plugin>
          <groupId>org.apache.maven.plugins</groupId>
          <artifactId>maven-surefire-plugin</artifactId>
          <version>2.18.1</version>
          <configuration>
            <argLine>@{argLine} -showversion -Xmx1g -Xms1g -XX:+PrintGCDetails</argLine>
            <failIfNoTests>false</failIfNoTests>
<<<<<<< HEAD
            <runOrder>random</runOrder>
=======
            <forkCount>1</forkCount>
>>>>>>> c3a07945
            <systemProperties>
              <!--
              <property>
                <name>org.eclipse.jetty.io.AbstractBuffer.boundsChecking</name>
                <value>true</value>
              </property>
              -->
              <property>
                <name>java.io.tmpdir</name>
                <value>${project.build.directory}</value>
              </property>
            </systemProperties>
          </configuration>
        </plugin>
        <plugin>
          <groupId>org.apache.felix</groupId>
          <artifactId>maven-bundle-plugin</artifactId>
          <extensions>true</extensions>
          <configuration>
            <supportedProjectTypes>
              <supportedProjectType>jar</supportedProjectType>
              <supportedProjectType>maven-plugin</supportedProjectType>
            </supportedProjectTypes>
            <instructions>
              <Bundle-SymbolicName>${bundle-symbolic-name}</Bundle-SymbolicName>
              <Bundle-Description>Jetty module for ${project.name}</Bundle-Description>
              <Bundle-RequiredExecutionEnvironment>JavaSE-1.8</Bundle-RequiredExecutionEnvironment>
              <Bundle-DocURL>${jetty.url}</Bundle-DocURL>
              <Bundle-Vendor>Eclipse Jetty Project</Bundle-Vendor>
              <Bundle-Classpath>.</Bundle-Classpath>
              <Export-Package>${bundle-symbolic-name}.*;version="${parsedVersion.majorVersion}.${parsedVersion.minorVersion}.${parsedVersion.incrementalVersion}"</Export-Package>
              <Bundle-Copyright>Copyright (c) 2008-2016 Mort Bay Consulting Pty. Ltd.</Bundle-Copyright>
              <Import-Package>javax.servlet*;version="[2.6.0,3.2)",javax.transaction*;version="[1.1,1.3)",org.eclipse.jetty*;version="[$(version;===;${parsedVersion.osgiVersion}),$(version;==+;${parsedVersion.osgiVersion}))",*</Import-Package>
            </instructions>
          </configuration>
        </plugin>
        <plugin>
          <groupId>org.apache.maven.plugins</groupId>
          <artifactId>maven-assembly-plugin</artifactId>
          <dependencies>
            <dependency>
              <groupId>org.eclipse.jetty.toolchain</groupId>
              <artifactId>jetty-assembly-descriptors</artifactId>
              <version>1.0</version>
            </dependency>
          </dependencies>
        </plugin>
        <plugin>
          <groupId>org.apache.maven.plugins</groupId>
          <artifactId>maven-dependency-plugin</artifactId>
          <version>2.10</version>
        </plugin>
        <plugin>
          <groupId>org.codehaus.mojo</groupId>
          <artifactId>findbugs-maven-plugin</artifactId>
          <configuration>
            <findbugsXmlOutput>true</findbugsXmlOutput>
            <xmlOutput>true</xmlOutput>
            <effort>Max</effort>
            <onlyAnalyze>org.eclipse.jetty.*</onlyAnalyze>
          </configuration>
        </plugin>
        <plugin>
          <groupId>org.apache.maven.plugins</groupId>
          <artifactId>maven-jxr-plugin</artifactId>
        </plugin>
        <plugin>
          <groupId>org.apache.maven.plugins</groupId>
          <artifactId>maven-javadoc-plugin</artifactId>
          <configuration>
            <docfilessubdirs>true</docfilessubdirs>
            <detectLinks>false</detectLinks>
            <detectJavaApiLink>true</detectJavaApiLink>
            <excludePackageNames>com.acme.*;org.slf4j.*;org.mortbay.*</excludePackageNames>
            <links>
              <link>http://docs.oracle.com/javase/8/docs/api/</link>
              <link>http://docs.oracle.com/javaee/7/api/</link>
              <link>http://junit.org/javadoc/latest/</link>
              <link>http://download.eclipse.org/jetty/stable-9/apidocs/</link>
            </links>
            <tags>
              <tag>
                <name>org.apache.xbean.XBean</name>
                <placement>X</placement>
                <head />
              </tag>
              <tag>
                <name>phase</name>
                <placement>t</placement>
                <head>Phase:</head>
              </tag>
              <tag>
                <name>goal</name>
                <placement>t</placement>
                <head>Goal:</head>
              </tag>
              <tag>
                <name>description</name>
                <placement>a</placement>
                <head>Description:</head>
              </tag>
              <tag>
                <name>parameter</name>
                <placement>f</placement>
                <head>Parameter:</head>
              </tag>
              <tag>
                <name>required</name>
                <placement>f</placement>
                <head>Required:</head>
              </tag>
              <tag>
                <name>readonly</name>
                <placement>f</placement>
                <head>Read-Only:</head>
              </tag>
              <tag>
                <name>execute</name>
                <placement>X</placement>
                <head />
              </tag>
              <tag>
                <name>requiresDependencyResolution</name>
                <placement>X</placement>
                <head />
              </tag>
              <tag>
                <name>requiresProject</name>
                <placement>X</placement>
                <head />
              </tag>
              <tag>
                <name>threadSafe</name>
                <placement>X</placement>
                <head />
              </tag>
            </tags>
            <header>
              <![CDATA[
                  <script type="text/javascript">
                    var _gaq = _gaq || [];
                    _gaq.push(['_setAccount', 'UA-1149868-7']);
                    _gaq.push(['_trackPageview']);
                    (function() {
                      var ga = document.createElement('script'); ga.type = 'text/javascript'; ga.async = true;
                      ga.src = ('https:' == document.location.protocol ? 'https://ssl' : 'http://www') + '.google-analytics.com/ga.js';
                      var s = document.getElementsByTagName('script')[0]; s.parentNode.insertBefore(ga, s);
                    })();
                 </script>
              ]]>
            </header>
          </configuration>
        </plugin>
        <plugin>
          <groupId>org.apache.maven.plugins</groupId>
          <artifactId>maven-pmd-plugin</artifactId>
          <version>3.4</version>
        </plugin>
      </plugins>
    </pluginManagement>
  </build>
  <reporting>
    <plugins>
      <plugin>
        <groupId>org.apache.maven.plugins</groupId>
        <artifactId>maven-jxr-plugin</artifactId>
        <version>2.1</version>
      </plugin>
      <plugin>
        <groupId>org.apache.maven.plugins</groupId>
        <artifactId>maven-javadoc-plugin</artifactId>
        <version>2.8</version>
        <configuration>
          <maxmemory>512m</maxmemory>
          <docfilessubdirs>true</docfilessubdirs>
          <detectLinks>true</detectLinks>
          <detectJavaApiLink>true</detectJavaApiLink>
        </configuration>
      </plugin>
      <plugin>
        <groupId>org.apache.maven.plugins</groupId>
        <artifactId>maven-pmd-plugin</artifactId>
        <version>2.7.1</version>
        <configuration>
          <targetJdk>1.7</targetJdk>
          <rulesets>
            <ruleset>jetty/pmd_ruleset.xml</ruleset>
          </rulesets>
        </configuration>
      </plugin>
      <plugin>
        <groupId>org.codehaus.mojo</groupId>
        <artifactId>findbugs-maven-plugin</artifactId>
        <version>2.5.2</version>
      </plugin>
    </plugins>
  </reporting>
  <modules>
    <module>jetty-ant</module>
    <module>jetty-util</module>
    <module>jetty-jmx</module>
    <module>jetty-io</module>
    <module>jetty-http</module>
    <module>jetty-http2</module>
    <module>jetty-continuation</module>
    <module>jetty-server</module>
    <module>jetty-xml</module>
    <module>jetty-security</module>
    <module>jetty-servlet</module>
    <module>jetty-webapp</module>
    <module>jetty-fcgi</module>
    <module>jetty-websocket</module>
    <module>jetty-servlets</module>
    <module>jetty-util-ajax</module>
    <module>apache-jsp</module>
    <module>apache-jstl</module>
    <module>jetty-maven-plugin</module>
    <module>jetty-jspc-maven-plugin</module>
    <module>jetty-deploy</module>
    <module>jetty-start</module>
    <module>jetty-plus</module>
    <module>jetty-annotations</module>
    <module>jetty-jndi</module>
    <module>jetty-jaas</module>
    <module>jetty-cdi</module>
    <module>jetty-spring</module>
    <module>jetty-client</module>
    <module>jetty-proxy</module>
    <module>jetty-jaspi</module>
    <module>jetty-rewrite</module>
    <module>jetty-nosql</module>
    <module>jetty-infinispan</module>
    <module>jetty-gcloud</module>
    <module>tests</module>
    <module>examples</module>
    <module>jetty-quickstart</module>
    <module>jetty-distribution</module>
    <module>jetty-runner</module>
    <module>jetty-monitor</module>
    <module>jetty-http-spi</module>
    <module>jetty-osgi</module>
    <module>jetty-alpn</module>
    <module>jetty-documentation</module>

    <!-- modules that need fixed and added back, or simply dropped and not maintained
    <module>jetty-rhttp</module>
    -->
    <!--<module>jetty-overlay-deployer</module>-->
  </modules>
  <dependencyManagement>
    <dependencies>
      <dependency>
         <groupId>javax.servlet</groupId>
         <artifactId>javax.servlet-api</artifactId>
         <version>3.1.0</version>
      </dependency>
      <dependency>
         <groupId>javax.websocket</groupId>
         <artifactId>javax.websocket-api</artifactId>
         <version>1.0</version>
      </dependency>
      <dependency>
        <groupId>javax.annotation</groupId>
        <artifactId>javax.annotation-api</artifactId>
        <version>1.2</version>
      </dependency>
      <dependency>
        <groupId>org.ow2.asm</groupId>
        <artifactId>asm</artifactId>
        <version>5.0.1</version>
      </dependency>
      <dependency>
        <groupId>org.ow2.asm</groupId>
        <artifactId>asm-commons</artifactId>
        <version>5.0.1</version>
      </dependency>

      <dependency>
        <groupId>org.eclipse.jetty.orbit</groupId>
        <artifactId>javax.security.auth.message</artifactId>
        <version>1.0.0.v201108011116</version>
      </dependency>

      <!-- JSP Deps -->
      <dependency>
        <groupId>org.eclipse.jetty.toolchain</groupId>
        <artifactId>jetty-schemas</artifactId>
        <version>3.1</version>
      </dependency>

      <dependency>
        <groupId>org.mortbay.jasper</groupId>
        <artifactId>apache-jsp</artifactId>
        <version>${jsp.version}</version>
      </dependency>

      <dependency>
        <groupId>org.eclipse.jdt.core.compiler</groupId>
        <artifactId>ecj</artifactId>
       <version>4.4.2</version>
      </dependency>

    <!-- JSTL Impl -->
    <dependency>
      <groupId>org.apache.taglibs</groupId>
      <artifactId>taglibs-standard-impl</artifactId>
      <version>1.2.5</version>
    </dependency>

     <!-- JSTL API -->
      <dependency>
        <groupId>org.apache.taglibs</groupId>
        <artifactId>taglibs-standard-spec</artifactId>
        <version>1.2.5</version>
      </dependency>


      <dependency>
        <groupId>org.eclipse.jetty.orbit</groupId>
        <artifactId>javax.activation</artifactId>
        <version>1.1.0.v201105071233</version>
        <scope>provided</scope>
      </dependency>

      <dependency>
        <groupId>org.eclipse.jetty.orbit</groupId>
        <artifactId>javax.mail.glassfish</artifactId>
        <version>1.4.1.v201005082020</version>
      </dependency>

      <dependency>
        <groupId>javax.transaction</groupId>
        <artifactId>javax.transaction-api</artifactId>
        <version>1.2</version>
        <scope>provided</scope>
      </dependency>


      <!-- Old Deps -->
      <dependency>
        <groupId>org.apache.maven</groupId>
        <artifactId>maven-plugin-tools-api</artifactId>
        <version>2.0</version>
      </dependency>
      <dependency>
        <groupId>org.eclipse.jetty.toolchain</groupId>
        <artifactId>jetty-test-helper</artifactId>
        <version>3.1</version>
      </dependency>
      <dependency>
        <groupId>org.eclipse.jetty.toolchain</groupId>
        <artifactId>jetty-perf-helper</artifactId>
        <version>1.0.5</version>
      </dependency>
      <dependency>
        <groupId>org.slf4j</groupId>
        <artifactId>jcl104-over-slf4j</artifactId>
        <version>${slf4j-version}</version>
      </dependency>
      <dependency>
        <groupId>org.slf4j</groupId>
        <artifactId>log4j-over-slf4j</artifactId>
        <version>${slf4j-version}</version>
      </dependency>
      <dependency>
        <groupId>org.slf4j</groupId>
        <artifactId>slf4j-api</artifactId>
        <version>${slf4j-version}</version>
      </dependency>
      <dependency>
        <groupId>junit</groupId>
        <artifactId>junit</artifactId>
        <version>4.12</version>
      </dependency>
      <dependency>
        <groupId>org.hamcrest</groupId>
        <artifactId>hamcrest-core</artifactId>
        <version>1.3</version>
      </dependency>
      <dependency>
        <groupId>org.hamcrest</groupId>
        <artifactId>hamcrest-library</artifactId>
        <version>1.3</version>
      </dependency>
      <dependency>
        <groupId>org.mockito</groupId>
        <artifactId>mockito-core</artifactId>
        <version>1.9.5</version>
        <exclusions>
          <exclusion>
            <groupId>junit</groupId>
            <artifactId>junit</artifactId>
          </exclusion>
        </exclusions>
      </dependency>
    </dependencies>
  </dependencyManagement>
  <!--
    Usage:
    configure settings.xml for jetty.eclipse.website server entry
    > mvn -Paggregate-site javadoc:aggregate jxr:jxr
    then
    > mvn -N site:deploy
    or
    > mvn -N site:sshdeploy     (for ssh users w/passphrase and ssh-agent)
   -->
  <profiles>
    <profile>
      <id>config</id>
      <activation>
        <file>
          <exists>src/main/config</exists>
        </file>
      </activation>
      <build>
        <plugins>
          <plugin>
            <groupId>org.apache.maven.plugins</groupId>
            <artifactId>maven-assembly-plugin</artifactId>
            <executions>
              <execution>
                <phase>package</phase>
                <goals>
                  <goal>single</goal>
                </goals>
                <configuration>
                  <descriptorRefs>
                    <descriptorRef>config</descriptorRef>
                  </descriptorRefs>
                </configuration>
              </execution>
            </executions>
          </plugin>
        </plugins>
      </build>
    </profile>
    <profile>
      <id>eclipse-release</id>
      <modules>
        <module>aggregates/jetty-all</module>
      </modules>
      <build>
        <plugins>
          <plugin>
            <artifactId>maven-compiler-plugin</artifactId>
            <configuration>
              <source>1.8</source>
              <target>1.8</target>
            </configuration>
          </plugin>
        </plugins>
      </build>
    </profile>
    <profile>
      <id>ci</id>
      <modules>
        <module>aggregates/jetty-all</module>
      </modules>
    </profile>
    <profile>
      <id>update-version</id>
      <build>
        <plugins>
          <plugin>
            <groupId>org.eclipse.jetty.toolchain</groupId>
            <artifactId>jetty-version-maven-plugin</artifactId>
            <executions>
              <execution>
                <id>gen-versiontxt</id>
                <phase>generate-resources</phase>
                <goals>
                  <goal>update-version-text</goal>
                </goals>
                <configuration>
                  <refreshTags>true</refreshTags>
                  <copyGenerated>true</copyGenerated>
                  <attachArtifact>false</attachArtifact>
                  <updateDate>true</updateDate>
                </configuration>
              </execution>
            </executions>
          </plugin>
        </plugins>
      </build>
    </profile>
    <profile>
      <id>maven-3</id>
      <activation>
        <file>
          <!--  This employs that the basedir expression is only recognized by Maven 3.x (see MNG-2363) -->
          <exists>${basedir}</exists>
        </file>
      </activation>
      <build>
        <plugins>
          <plugin>
            <artifactId>maven-site-plugin</artifactId>
            <executions>
              <execution>
                <id>attach-descriptor</id>
                <goals>
                  <goal>attach-descriptor</goal>
                </goals>
              </execution>
            </executions>
          </plugin>
        </plugins>
      </build>
    </profile>
    <profile>
      <id>aggregate-site</id>
      <build>
        <plugins>
          <plugin>
            <groupId>org.apache.maven.plugins</groupId>
            <artifactId>maven-jxr-plugin</artifactId>
            <configuration>
              <aggregate>true</aggregate>
            </configuration>
          </plugin>
          <plugin>
            <groupId>org.apache.maven.plugins</groupId>
            <artifactId>maven-javadoc-plugin</artifactId>
          </plugin>
        </plugins>
      </build>
    </profile>
    <profile>
      <id>compact3</id>
      <modules>
        <module>aggregates/jetty-all-compact3</module>
      </modules>
    </profile>
    <profile>
      <id>api-change</id>
      <build>
        <plugins>
          <plugin>
            <groupId>org.codehaus.mojo</groupId>
            <artifactId>clirr-maven-plugin</artifactId>
            <version>2.5</version>
            <executions>
              <execution>
                <id>compare-api</id>
                <phase>package</phase>
                <goals>
                  <goal>clirr</goal>
                </goals>
              </execution>
            </executions>
            <configuration>
              <minSeverity>info</minSeverity>
              <comparisonVersion>9.0.3.v20130506</comparisonVersion>
            </configuration>
          </plugin>
        </plugins>
      </build>
    </profile>
    <profile>
      <id>8u00</id>
      <activation>
        <property>
          <name>java.version</name>
          <value>1.8.0</value>
        </property>
      </activation>
      <properties>
        <alpn.version>8.1.0.v20141016</alpn.version>
      </properties>
    </profile>
    <profile>
      <id>8u05</id>
      <activation>
        <property>
          <name>java.version</name>
          <value>1.8.0_05</value>
        </property>
      </activation>
      <properties>
        <alpn.version>8.1.0.v20141016</alpn.version>
      </properties>
    </profile>
    <profile>
      <id>8u11</id>
      <activation>
        <property>
          <name>java.version</name>
          <value>1.8.0_11</value>
        </property>
      </activation>
      <properties>
        <alpn.version>8.1.0.v20141016</alpn.version>
      </properties>
    </profile>
    <profile>
      <id>8u20</id>
      <activation>
        <property>
          <name>java.version</name>
          <value>1.8.0_20</value>
        </property>
      </activation>
      <properties>
        <alpn.version>8.1.0.v20141016</alpn.version>
      </properties>
    </profile>
    <profile>
      <id>8u25</id>
      <activation>
        <property>
          <name>java.version</name>
          <value>1.8.0_25</value>
        </property>
      </activation>
      <properties>
        <alpn.version>8.1.2.v20141202</alpn.version>
      </properties>
    </profile>
    <profile>
      <id>8u31</id>
      <activation>
        <property>
          <name>java.version</name>
          <value>1.8.0_31</value>
        </property>
      </activation>
      <properties>
        <alpn.version>8.1.3.v20150130</alpn.version>
      </properties>
    </profile>
    <profile>
      <id>8u40</id>
      <activation>
        <property>
          <name>java.version</name>
          <value>1.8.0_40</value>
        </property>
      </activation>
      <properties>
        <alpn.version>8.1.3.v20150130</alpn.version>
      </properties>
    </profile>
    <profile>
      <id>8u45</id>
      <activation>
        <property>
          <name>java.version</name>
          <value>1.8.0_45</value>
        </property>
      </activation>
      <properties>
        <alpn.version>8.1.3.v20150130</alpn.version>
      </properties>
    </profile>
    <profile>
      <id>8u51</id>
      <activation>
        <property>
          <name>java.version</name>
          <value>1.8.0_51</value>
        </property>
      </activation>
      <properties>
        <alpn.version>8.1.4.v20150727</alpn.version>
      </properties>
    </profile>
    <profile>
      <id>8u60</id>
      <activation>
        <property>
          <name>java.version</name>
          <value>1.8.0_60</value>
        </property>
      </activation>
      <properties>
        <alpn.version>8.1.5.v20150921</alpn.version>
      </properties>
    </profile>
    <profile>
      <id>8u65</id>
      <activation>
        <property>
          <name>java.version</name>
          <value>1.8.0_65</value>
        </property>
      </activation>
      <properties>
        <alpn.version>8.1.6.v20151105</alpn.version>
      </properties>
    </profile>
    <profile>
      <id>8u66</id>
      <activation>
        <property>
          <name>java.version</name>
          <value>1.8.0_66</value>
        </property>
      </activation>
      <properties>
        <alpn.version>8.1.6.v20151105</alpn.version>
      </properties>
    </profile>
    <profile>
      <id>8u71</id>
      <activation>
        <property>
          <name>java.version</name>
          <value>1.8.0_71</value>
        </property>
      </activation>
      <properties>
        <alpn.version>8.1.7.v20160121</alpn.version>
      </properties>
    </profile>
    <profile>
      <id>8u72</id>
      <activation>
        <property>
          <name>java.version</name>
          <value>1.8.0_72</value>
        </property>
      </activation>
      <properties>
        <alpn.version>8.1.7.v20160121</alpn.version>
      </properties>
    </profile>
    <profile>
      <id>8u73</id>
      <activation>
        <property>
          <name>java.version</name>
          <value>1.8.0_73</value>
        </property>
      </activation>
      <properties>
        <alpn.version>8.1.7.v20160121</alpn.version>
      </properties>
    </profile>
    <profile>
      <id>8u74</id>
      <activation>
        <property>
          <name>java.version</name>
          <value>1.8.0_74</value>
        </property>
      </activation>
      <properties>
        <alpn.version>8.1.7.v20160121</alpn.version>
      </properties>
    </profile>
    <profile>
      <id>8u77</id>
      <activation>
        <property>
          <name>java.version</name>
          <value>1.8.0_77</value>
        </property>
      </activation>
      <properties>
        <alpn.version>8.1.7.v20160121</alpn.version>
      </properties>
    </profile>
    <profile>
      <id>8u91</id>
      <activation>
        <property>
          <name>java.version</name>
          <value>1.8.0_91</value>
        </property>
      </activation>
      <properties>
        <alpn.version>8.1.7.v20160121</alpn.version>
      </properties>
    </profile>
    <profile>
      <id>8u92</id>
      <activation>
        <property>
          <name>java.version</name>
          <value>1.8.0_92</value>
        </property>
      </activation>
      <properties>
        <alpn.version>8.1.8.v20160420</alpn.version>
      </properties>
    </profile>
    <profile>
      <id>8u101</id>
      <activation>
        <property>
          <name>java.version</name>
          <value>1.8.0_101</value>
        </property>
      </activation>
      <properties>
        <alpn.version>8.1.9.v20160720</alpn.version>
      </properties>
    </profile>
    <profile>
      <id>8u102</id>
      <activation>
        <property>
          <name>java.version</name>
          <value>1.8.0_102</value>
        </property>
      </activation>
      <properties>
        <alpn.version>8.1.9.v20160720</alpn.version>
      </properties>
    </profile>
  </profiles>
</project><|MERGE_RESOLUTION|>--- conflicted
+++ resolved
@@ -319,11 +319,7 @@
           <configuration>
             <argLine>@{argLine} -showversion -Xmx1g -Xms1g -XX:+PrintGCDetails</argLine>
             <failIfNoTests>false</failIfNoTests>
-<<<<<<< HEAD
-            <runOrder>random</runOrder>
-=======
             <forkCount>1</forkCount>
->>>>>>> c3a07945
             <systemProperties>
               <!--
               <property>
