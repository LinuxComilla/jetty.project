--- conflicted
+++ resolved
@@ -18,11 +18,8 @@
 
 package org.eclipse.jetty.http.client;
 
-<<<<<<< HEAD
+import java.io.ByteArrayInputStream;
 import java.io.ByteArrayOutputStream;
-=======
-import java.io.ByteArrayInputStream;
->>>>>>> 369c73ab
 import java.io.IOException;
 import java.io.InterruptedIOException;
 import java.io.UncheckedIOException;
@@ -1165,22 +1162,15 @@
         assertTrue(errorLatch.await(5, TimeUnit.SECONDS));
         assertTrue(clientLatch.await(5, TimeUnit.SECONDS));
     }
-<<<<<<< HEAD
     
 
     @Test
     public void testAsyncIntercepted() throws Exception
-=======
-
-    @Test
-    public void testWriteListenerFromOtherThread() throws Exception
->>>>>>> 369c73ab
     {
         start(new HttpServlet()
         {
             @Override
             protected void service(HttpServletRequest request, HttpServletResponse response) throws ServletException, IOException
-<<<<<<< HEAD
             {                    
                 System.err.println("Service "+request);
 
@@ -1341,8 +1331,14 @@
         
 
     }
-        
-=======
+
+    @Test
+    public void testWriteListenerFromOtherThread() throws Exception
+    {
+        start(new HttpServlet()
+        {
+            @Override
+            protected void service(HttpServletRequest request, HttpServletResponse response) throws ServletException, IOException
             {
                 AsyncContext asyncContext = request.startAsync();
                 asyncContext.setTimeout(0);
@@ -1467,5 +1463,4 @@
             asyncContext.complete();
         }
     }
->>>>>>> 369c73ab
 }